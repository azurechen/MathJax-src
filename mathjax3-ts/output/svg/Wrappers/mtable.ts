/*************************************************************
 *
 *  Copyright (c) 2018 The MathJax Consortium
 *
 *  Licensed under the Apache License, Version 2.0 (the "License");
 *  you may not use this file except in compliance with the License.
 *  You may obtain a copy of the License at
 *
 *      http://www.apache.org/licenses/LICENSE-2.0
 *
 *  Unless required by applicable law or agreed to in writing, software
 *  distributed under the License is distributed on an "AS IS" BASIS,
 *  WITHOUT WARRANTIES OR CONDITIONS OF ANY KIND, either express or implied.
 *  See the License for the specific language governing permissions and
 *  limitations under the License.
 */

/**
 * @fileoverview  Implements the SVGmtable wrapper for the MmlMtable object
 *
 * @author dpvc@mathjax.org (Davide Cervone)
 */

import {SVGWrapper, SVGConstructor} from '../Wrapper.js';
import {SVGWrapperFactory} from '../WrapperFactory.js';
import {CommonMtable, CommonMtableMixin} from '../../common/Wrappers/mtable.js';
import {SVGmtr} from './mtr.js';
import {SVGmtd} from './mtd.js';
import {MmlMtable} from '../../../core/MmlTree/MmlNodes/mtable.js';
import {MmlNode} from '../../../core/MmlTree/MmlNode.js';
import {isPercent} from '../../../util/string.js';
import {OptionList} from '../../../util/Options.js';
import {StyleList} from '../../common/CssStyles.js';
import {BBox} from '../BBox.js';

const WFUZZ = .25;  // a little padding for min-width

const CLASSPREFIX = 'mjx-';

/*****************************************************************/
/**
 * The SVGmtable wrapper for the MmlMtable object
 *
 * @template N  The HTMLElement node class
 * @template T  The Text node class
 * @template D  The Document class
 */
export class SVGmtable<N, T, D> extends
CommonMtableMixin<SVGmtd<N, T, D>, SVGmtr<N, T, D>, SVGConstructor<N, T, D>>(SVGWrapper) {

    public static kind = MmlMtable.prototype.kind;

    public static styles: StyleList = {
        'g[data-mml-node="mtable"] > line[data-line]': {
            'stroke-width': '70px',
            fill: 'none'
        },
        'g[data-mml-node="mtable"] > rect[data-frame]': {
            'stroke-width': '70px',
            fill: 'none'
        },
        'g[data-mml-node="mtable"] > .mjx-dashed': {
            'stroke-dasharray': '140'
        },
        'g[data-mml-node="mtable"] > .mjx-dotted': {
            'stroke-linecap': 'round',
            'stroke-dasharray': '0,140'
        },
        'g[data-mml-node="mtable"] > svg': {
            overflow: 'visible'
        }
    }

    /**
     * The column for labels
     */
    public labels: N;

    /******************************************************************/

    /**
     * @override
     */
    constructor(factory: SVGWrapperFactory<N, T, D>, node: MmlNode, parent: SVGWrapper<N, T, D> = null) {
        super(factory, node, parent);
        const def: OptionList = {'data-labels': true};
        if (this.isTop) {
            def.transform = 'matrix(1 0 0 -1 0 0)';
        }
        this.labels = this.svg('g', def);
    }

    /**
     * @override
     */
    public toSVG(parent: N) {
        const svg = this.standardSVGnode(parent);
        this.placeRows(svg);
        this.handleColumnLines(svg);
        this.handleRowLines(svg);
        this.handleFrame(svg);
        const dx = this.handlePWidth(svg);
        this.handleLabels(svg, parent, dx);
    }

    /**
     * @param {N} svg  The container in which to place the rows
     */
    protected placeRows(svg: N) {
        const equal = this.node.attributes.get('equalrows') as boolean;
        const {H, D} = this.getTableData();
        const HD = this.getEqualRowHeight();
        const rSpace = this.getRowHalfSpacing();
        const rLines = [this.fLine, ...this.rLines, this.fLine];
        let y = this.getBBox().h - rLines[0];
        for (let i = 0; i < this.numRows; i++) {
            const row = this.childNodes[i];
            [row.H, row.D] = this.getRowHD(equal, HD, H[i], D[i]);
            [row.tSpace, row.bSpace] = [rSpace[i], rSpace[i + 1]];
            [row.tLine, row.bLine] = [rLines[i], rLines[i + 1]];
            row.toSVG(svg);
            row.place(0, y - rSpace[i] - row.H);
            y -= rSpace[i] + row.H + row.D + rSpace[i + 1] + rLines[i + 1];
        }
    }

    /**
     * @param {boolean} equal   True for equal-height rows
     * @param {number} HD       The height of equal-height rows
     * @param {number} H        The natural height of the row
     * @param {number} D        The natural depth of the row
     * @returns {number[]}      The (possibly scaled) height and depth to use
     */
    protected getRowHD(equal: boolean, HD: number, H: number, D: number) {
        return (equal ? [(HD + H - D) / 2, (HD - H + D) / 2] : [H, D]);
    }

    /******************************************************************/

    /**
     * @override
     */
    public handleColor() {
        super.handleColor();
        const rect = this.adaptor.firstChild(this.element);
        if (rect) {
            this.adaptor.setAttribute(rect, 'width', this.fixed(this.getWidth()));
        }
    }

    /**
     * Add vertical lines between columns
     *
     * @param {N} svg   The container for the table
     */
    protected handleColumnLines(svg: N) {
        if (this.node.attributes.get('columnlines') === 'none') return;
        const lines = this.getColumnAttributes('columnlines');
        if (!lines) return;
        const cSpace = this.getColumnHalfSpacing();
        const cLines = this.cLines;
        const cWidth = this.getComputedWidths();
        let x = this.fLine;
        for (let i = 0; i < lines.length; i++) {
<<<<<<< HEAD
            x += cSpace[i] + cWidth[i] + cSpace[i+1];
            if (lines[i] !== 'none') {
                this.adaptor.append(svg, this.makeVLine(x, lines[i], cLines[i]));
            }
=======
            x += cSpace[i] + cWidth[i] + cSpace[i + 1];
            this.adaptor.append(svg, this.makeVLine(x, lines[i]));
>>>>>>> a2e0fbd2
            x += cLines[i];
        }
    }

    /**
     * Add horizontal lines between rows
     *
     * @param {N} svg   The container for the table
     */
    protected handleRowLines(svg: N) {
        if (this.node.attributes.get('rowlines') === 'none') return;
        const lines = this.getRowAttributes('rowlines');
        if (!lines) return;
        const equal = this.node.attributes.get('equalrows') as boolean;
        const {H, D} = this.getTableData();
        const HD = this.getEqualRowHeight();
        const rSpace = this.getRowHalfSpacing();
        const rLines = this.rLines;
        let y = this.getBBox().h - this.fLine;
        for (let i = 0; i < lines.length; i++) {
            const [rH, rD] = this.getRowHD(equal, HD, H[i], D[i]);
<<<<<<< HEAD
            y -= rSpace[i] + rH + rD + rSpace[i+1]
            if (lines[i] !== 'none') {
                this.adaptor.append(svg, this.makeHLine(y, lines[i], rLines[i]));
            }
=======
            y -= rSpace[i] + rH + rD + rSpace[i + 1]
            this.adaptor.append(svg, this.makeHLine(y, lines[i]));
>>>>>>> a2e0fbd2
            y -= rLines[i];
        }

    }

    /**
     * Add a frame to the mtable, if needed
     *
     * @param {N} svg   The container for the table
     */
    protected handleFrame(svg: N) {
        if (this.frame) {
            const {h, d, w} = this.getBBox();
            const style = this.node.attributes.get('frame') as string;
            this.adaptor.append(svg, this.makeFrame(w, h, d, style));
        }
    }

    /**
     * @returns {number}   The x-adjustement needed to handle the true size of percentage-width tables
     */
    protected handlePWidth(svg: N) {
        if (!this.pWidth) {
            return 0;
        }
        const {w, L, R} = this.getBBox();
        const W = L + this.pWidth + R;
        const [align, shift] = this.getAlignShift();
        const CW = Math.max(this.isTop ? W : 0, this.container.getWrapWidth(this.containerI)) - L - R;
        const dw = w - (this.pWidth > CW ? CW: this.pWidth);
        const dx = (align === 'left' ? 0 : align === 'right' ? dw : dw / 2);
        if (dx) {
            const table = this.svg('g', {}, this.adaptor.childNodes(svg));
            this.place(dx, 0, table);
            this.adaptor.append(svg, table);
        }
        return dx;
    }

    /******************************************************************/

    /**
     * @param {string} style   The line style whose class is to be obtained
     * @returns {string}       The class name for the style
     */
    protected lineClass(style: string) {
        return CLASSPREFIX + style;
    }

    /**
     * @param {number} w       The width of the frame
     * @param {number} h       The height of the frame
     * @param {number} d       The depth of the frame
     * @param {string} style   The border style for the frame
     * @returns {N}            The SVG element for the frame
     */
    protected makeFrame(w: number, h: number, d: number, style: string) {
        const t = this.fLine;
        return this.svg('rect', this.setLineThickness(t, style, {
            'data-frame': true, 'class': this.lineClass(style),
            width: this.fixed(w - t), height: this.fixed(h + d - t),
            x: this.fixed(t / 2), y: this.fixed(t / 2 - d)
        }));
    }

    /**
     * @param {number} x       The x location of the line
     * @param {string} style   The border style for the line
     * @param {number} t       The line thickness
     * @returns {N}            The SVG element for the line
     */
    protected makeVLine(x: number, style: string, t: number) {
        const {h, d} = this.getBBox();
        const dt = (style === 'dotted' ? t / 2 : 0);
        const X = this.fixed(x + t / 2);
        return this.svg('line', this.setLineThickness(t, style, {
            'data-line': 'v', 'class': this.lineClass(style),
            x1: X, y1: this.fixed(dt - d), x2: X, y2: this.fixed(h - dt)
        }));
    }

    /**
     * @param {number} y       The y location of the line
     * @param {string} style   The border style for the line
     * @param {number} t       The line thickness
     * @returns {N}            The SVG element for the line
     */
    protected makeHLine(y: number, style: string, t: number) {
        const w = this.getBBox().w;
        const dt = (style === 'dotted' ? t / 2 : 0);
        const Y = this.fixed(y - t / 2);
        return this.svg('line', this.setLineThickness(t, style, {
            'data-line': 'h', 'class': this.lineClass(style),
            x1: this.fixed(dt), y1: Y, x2: this.fixed(w - dt), y2: Y
        }));
    }

    /**
     * @param {number} t                The thickness of the line
     * @param {string} style            The border style for the line
     * @param {OptionList} properties   The list of properties to modify
     * @param {OptionList}              The modified properties
     */
    protected setLineThickness(t: number, style: string, properties: OptionList) {
        if (t !== .07) {
            properties['stroke-thickness'] = this.fixed(t);
            if (style !== 'solid') {
                properties['stroke-dasharray'] = (style === 'dotted' ? '0,' : '') + this.fixed(2 * t);
            }
        }
        return properties
    }

    /******************************************************************/

    /**
     * Handle addition of labels to the table
     *
<<<<<<< HEAD
     * @param {N} svg       The container for the table contents
     * @param {N} parent    The parent containing the the table
     * @param {number} dx   The adjustement for percentage width tables
=======
     * @param {N} svg     The container for the table contents
     * @param {N} parent  The parent containing the table
>>>>>>> a2e0fbd2
     */
    protected handleLabels(svg: N, parent: N, dx: number) {
        if (!this.hasLabels) return;
        const labels = this.labels;
        const attributes = this.node.attributes;
        const adaptor = this.adaptor;
        //
        //  Set the side for the labels
        //
        const side = attributes.get('side') as string;
        //
        // Add the labels to the table
        //
        this.spaceLabels();
        //
        // Handle top-level table to make it adapt to container size
        //   but place subtables explicitly
        //
        this.isTop ? this.topTable(svg, labels, side) : this.subTable(svg, labels, side, dx);
    }

    /**
     * Add spacing elements between the label rows to align them with the rest of the table
     */
    protected spaceLabels() {
        const adaptor = this.adaptor;
        const equal = this.node.attributes.get('equalrows') as boolean;
        const {h, d} = this.getBBox();
        const L = this.getTableData().L;
        const space = this.getRowHalfSpacing();
        //
        //  Start with frame size and add in spacing, height and depth,
        //    and line thickness for each non-labeled row.
        //
        let y = h - this.fLine;
        let current = adaptor.firstChild(this.labels) as N;
        for (let i = 0; i < this.numRows; i++) {
            const row = this.childNodes[i] as SVGmtr<N, T, D>;
            if (row.node.isKind('mlabeledtr')) {
                const cell = row.childNodes[0];
                y -= space[i] + row.H;
                row.placeCell(cell, {x: 0, y: y, w: L, lSpace: 0, rSpace: 0, lLine: 0, rLine: 0});
                y -= row.D + space[i + 1] + this.rLines[i];
                current = adaptor.next(current) as N;
            } else {
                y -= space[i] + row.H + row.D + space[i + 1] + this.rLines[i];
            }
        }
    }

    /**
     * Handles tables with labels so that the label will move with the size of the container
     *
     * @param {N} svg         The SVG container for the table
     * @param {N} labels      The group of labels
     * @param {string} side   The side alignment (left or right)
     */
    protected topTable(svg: N, labels: N, side: string) {
        const adaptor = this.adaptor;
        const {h, d, w, L, R} = this.getBBox();
        const W = L + (this.pWidth || w) + R;
        const LW = this.getTableData().L;
        const [pad, align, shift] = this.getPadAlignShift(side);
        const translate = (shift ? ` translate(${this.fixed(shift)} 0)` : '');
        const scale = `scale(${this.jax.fixed((this.font.params.x_height * 1000) / this.metrics.ex, 2)})`;
        const transform = `translate(0, ${this.fixed(h)}) matrix(1 0 0 -1 0 0) ${scale}`;
        let table = this.svg('svg', {
            'data-table': true,
            preserveAspectRatio: (align === 'left' ? 'xMinYMid' : align === 'right' ? 'xMaxYMid' : 'xMidYMid'),
            viewBox: [this.fixed(-L), this.fixed(-h), this.fixed(W), this.fixed(h + d)].join(' ')
        }, [
            this.svg('g', {transform: 'matrix(1 0 0 -1 0 0)' + translate}, adaptor.childNodes(svg))
        ]);
        labels = this.svg('svg', {
            'data-labels': true,
            preserveAspectRatio: (side === 'left' ? 'xMinYMid' : 'xMaxYMid'),
            viewBox: [0, this.fixed(-h), this.fixed(LW), this.fixed(h + d)].join(' ')
        }, [labels]);
        adaptor.append(svg, this.svg('g', {transform: transform}, [table, labels]));
        this.place(-L, 0, svg);  // remove spacing for L, which is added by the parent during appending
    }

    /**
     * @param {N} svg         The SVG container for the table
     * @param {N} labels      The group of labels
     * @param {string} side   The side alignment (left or right)
     * @param {number} dx     The adjustement for percentage width tables
     */
    protected subTable(svg: N, labels: N, side: string, dx: number) {
        const adaptor = this.adaptor;
        const {w, L, R} = this.getBBox();
        const W = L + (this.pWidth || w) + R;
        const labelW = this.getTableData().L;
        const [align, shift] = this.getAlignShift();
        const CW = Math.max(W, this.container.getWrapWidth(this.containerI));
        this.place(side === 'left' ?
                   (align === 'left' ? 0 : align === 'right' ? W - CW + dx : (W - CW) / 2 + dx) - L :
                   (align === 'left' ? CW : align === 'right' ? W + dx : (CW + W) / 2 + dx) - L - labelW,
                   0, labels);
        adaptor.append(svg, labels);
    }

}<|MERGE_RESOLUTION|>--- conflicted
+++ resolved
@@ -162,15 +162,10 @@
         const cWidth = this.getComputedWidths();
         let x = this.fLine;
         for (let i = 0; i < lines.length; i++) {
-<<<<<<< HEAD
-            x += cSpace[i] + cWidth[i] + cSpace[i+1];
+            x += cSpace[i] + cWidth[i] + cSpace[i + 1];
             if (lines[i] !== 'none') {
                 this.adaptor.append(svg, this.makeVLine(x, lines[i], cLines[i]));
             }
-=======
-            x += cSpace[i] + cWidth[i] + cSpace[i + 1];
-            this.adaptor.append(svg, this.makeVLine(x, lines[i]));
->>>>>>> a2e0fbd2
             x += cLines[i];
         }
     }
@@ -192,15 +187,10 @@
         let y = this.getBBox().h - this.fLine;
         for (let i = 0; i < lines.length; i++) {
             const [rH, rD] = this.getRowHD(equal, HD, H[i], D[i]);
-<<<<<<< HEAD
-            y -= rSpace[i] + rH + rD + rSpace[i+1]
+            y -= rSpace[i] + rH + rD + rSpace[i + 1];
             if (lines[i] !== 'none') {
                 this.adaptor.append(svg, this.makeHLine(y, lines[i], rLines[i]));
             }
-=======
-            y -= rSpace[i] + rH + rD + rSpace[i + 1]
-            this.adaptor.append(svg, this.makeHLine(y, lines[i]));
->>>>>>> a2e0fbd2
             y -= rLines[i];
         }
 
@@ -319,14 +309,9 @@
     /**
      * Handle addition of labels to the table
      *
-<<<<<<< HEAD
      * @param {N} svg       The container for the table contents
      * @param {N} parent    The parent containing the the table
      * @param {number} dx   The adjustement for percentage width tables
-=======
-     * @param {N} svg     The container for the table contents
-     * @param {N} parent  The parent containing the table
->>>>>>> a2e0fbd2
      */
     protected handleLabels(svg: N, parent: N, dx: number) {
         if (!this.hasLabels) return;
