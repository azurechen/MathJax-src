/*************************************************************
 *
 *  Copyright (c) 2017 The MathJax Consortium
 *
 *  Licensed under the Apache License, Version 2.0 (the "License");
 *  you may not use this file except in compliance with the License.
 *  You may obtain a copy of the License at
 *
 *      http://www.apache.org/licenses/LICENSE-2.0
 *
 *  Unless required by applicable law or agreed to in writing, software
 *  distributed under the License is distributed on an "AS IS" BASIS,
 *  WITHOUT WARRANTIES OR CONDITIONS OF ANY KIND, either express or implied.
 *  See the License for the specific language governing permissions and
 *  limitations under the License.
 */

/**
 * @fileoverview  Implements the CHTMLmfrac wrapper for the MmlMfrac object
 *
 * @author dpvc@mathjax.org (Davide Cervone)
 */

import {CHTMLWrapper} from '../Wrapper.js';
import {CHTMLWrapperFactory} from '../WrapperFactory.js';
import {CHTMLmo} from './mo.js';
import {MmlMfrac} from '../../../core/MmlTree/MmlNodes/mfrac.js';
import {MmlNode} from '../../../core/MmlTree/MmlNode.js';
import {BBox} from '../BBox.js';
import {StyleList} from '../CssStyles.js';
import {OptionList} from '../../../util/Options.js';
import {DIRECTION} from '../FontData.js';

/*****************************************************************/
/*
 * The CHTMLmfrac wrapper for the MmlMfrac object
 *
 * @template N  The HTMLElement node class
 * @template T  The Text node class
 * @template D  The Document class
 */
export class CHTMLmfrac<N, T, D> extends CHTMLWrapper<N, T, D> {
    public static kind = MmlMfrac.prototype.kind;

    public static styles: StyleList = {
        'mjx-frac': {
            display: 'inline-block',
            'vertical-align': '0.17em',  // axis_height - 1.5 * rule_thickness
            padding: '0 .22em'           // nulldelimiterspace + .1 (for line's -.1em margin)
        },
        'mjx-frac[type="d"]': {
            'vertical-align': '.04em'    // axis_height - 3.5 * rule_thickness
        },
        'mjx-frac[delims]': {
            padding: '0 .1em'            // .1 (for line's -.1em margin)
        },
        'mjx-frac[atop]': {
            padding: '0 .12em'           // nulldelimiterspace
        },
        'mjx-frac[atop][delims]': {
            padding: '0'
        },
        'mjx-dtable': {
            display: 'inline-table',
            width: '100%'
        },
        'mjx-dtable > *': {
            'font-size': '2000%'
        },
        'mjx-dbox': {
            display: 'block',
            'font-size': '5%'
        },
        'mjx-row': {
            display: 'table-row'
        },
        'mjx-num': {
            display: 'block',
            'text-align': 'center'
        },
        'mjx-den': {
            display: 'block',
            'text-align': 'center'
        },

        'mjx-den[align="right"], mjx-num[align="right"]': {
            'text-align': 'right'
        },
        'mjx-den[align="left"], mjx-num[align="left"]': {
            'text-align': 'left'
        },

        'mjx-nstrut': {
            display: 'inline-block',
            height: '.054em',              // num2 - a - 1.5t
            width: 0,
            'vertical-align': '-.054em'    // ditto
        },
        'mjx-nstrut[type="d"]': {
            height: '.217em',              // num1 - a - 3.5t
            'vertical-align': '-.217em',   // ditto
        },
        'mjx-dstrut': {
            display: 'inline-block',
            height: '.505em',              // denom2 + a - 1.5t
            width: 0
        },
        'mjx-dstrut[type="d"]': {
            height: '.726em',              // denom1 + a - 3.5t
        },

        'mjx-line': {
            display: 'block',
            'box-sizing': 'border-box',
            'min-height': '1px',
            height: '.06em',               // t = rule_thickness
            'border-top': '.06em solid',   // t
            margin: '.06em -.1em',         // t
            overflow: 'hidden'
        },
        'mjx-line[type="d"]': {
            margin: '.18em -.1em'          // 3t
        }

    };

    protected bevel: CHTMLmo<N, T, D> = null;

    /************************************************/

    /*
     * @override
     * @constructor
     */
    constructor(factory: CHTMLWrapperFactory<N, T, D>, node: MmlNode, parent: CHTMLWrapper<N, T, D> = null) {
        super(factory, node, parent);
        //
        //  create internal bevel mo element
        //
        if (this.node.attributes.get('bevelled')) {
            const {H} = this.getBevelData(this.isDisplay());
            const bevel = this.bevel = this.createMo('/');
            bevel.canStretch(DIRECTION.Vertical);
            bevel.getStretchedVariant([H], true);
        }
    }

    /*
     * @override
     */
    public toCHTML(parent: N) {
        this.standardCHTMLnode(parent);
        const {linethickness, bevelled} = this.node.attributes.getList('linethickness', 'bevelled');
        const display = this.isDisplay();
        if (bevelled) {
            this.makeBevelled(display);
        } else {
            const thickness = this.length2em(String(linethickness));
            if (thickness === 0) {
                this.makeAtop(display);
            } else {
                this.makeFraction(display, thickness);
            }
        }
    }

    /*
     * @override
     */
    public computeBBox(bbox: BBox) {
        bbox.empty();
        const {linethickness, bevelled} = this.node.attributes.getList('linethickness', 'bevelled');
        const display = this.isDisplay();
        if (bevelled) {
            this.getBevelledBBox(bbox, display);
        } else {
            const thickness = this.length2em(String(linethickness));
            if (thickness === 0) {
                this.getAtopBBox(bbox, display);
            } else {
                this.getFractionBBox(bbox, display, thickness);
            }
        }
        bbox.clean();
    }

    /************************************************/

    /*
     * @param{boolean} display  True when fraction is in display mode
     * @param{number} t         The rule line thickness
     */
    protected makeFraction(display: boolean, t: number) {
        const {numalign, denomalign} = this.node.attributes.getList('numalign', 'denomalign');
        const withDelims = this.node.getProperty('texWithDelims');
        //
        // Attributes to set for the different elements making up the fraction
        //
        const attr = (display ? {type: 'd'} : {}) as OptionList;
        const fattr = (withDelims ? {...attr, delims: 'true'} : {...attr}) as OptionList;
        const nattr = (numalign !== 'center' ? {align: numalign} : {}) as OptionList;
        const dattr = (denomalign !== 'center' ? {align: denomalign} : {}) as OptionList;
        const dsattr = {...attr}, nsattr = {...attr};
        //
        // Set the styles to handle the linethickness, if needed
        //
        const fparam = this.font.params;
        if (t !== .06) {
            const a = fparam.axis_height;
            const tEm = this.em(t), T = (display ? 3.5 : 1.5) * t;
            const m = (display ? this.em(3 * t) : tEm) + ' -.1em';
            attr.style = {height: tEm, 'border-top': tEm + ' solid', margin: m};
            const nh = this.em(Math.max(0, (display ? fparam.num1 : fparam.num2) - a - T));
            nsattr.style = {height: nh, 'vertical-align': '-' + nh};
            dsattr.style = {height: this.em(Math.max(0, (display ? fparam.denom1 : fparam.denom2) + a - T))};
            fattr.style  = {'vertical-align': this.em(a - T)};
        }
        //
        // Create the DOM tree
        //
        let num, den;
        this.adaptor.append(this.chtml, this.html('mjx-frac', fattr, [
            num = this.html('mjx-num', nattr, [this.html('mjx-nstrut', nsattr)]),
            this.html('mjx-dbox', {}, [
                this.html('mjx-dtable', {}, [
                    this.html('mjx-line', attr),
                    this.html('mjx-row', {}, [
                        den = this.html('mjx-den', dattr, [this.html('mjx-dstrut', dsattr)])
                    ])
                ])
            ])
        ]));
        this.childNodes[0].toCHTML(num);
        this.childNodes[1].toCHTML(den);
    }

    /*
     * @param{BBox} bbox        The buonding box to modify
     * @param{boolean} display  True for display-mode fractions
     * @param{number} t         The thickness of the line
     */
    protected getFractionBBox(bbox: BBox, display: boolean, t: number) {
        const nbox = this.childNodes[0].getBBox();
        const dbox = this.childNodes[1].getBBox();
<<<<<<< HEAD
        const pad = ((this.node.getProperty('withDelims') as boolean) ? 0 : this.font.params.nulldelimiterspace);
        const a = this.font.params.axis_height;
        const T = (display ? 3.5 : 1.5) * this.font.params.rule_thickness;
        bbox.combine(nbox, 0, a + T + Math.max(nbox.d * nbox.rscale, display ? .217 : .054));
        bbox.combine(dbox, 0, a - T - Math.max(dbox.h * dbox.rscale, display ? .726 : .505));
=======
        const fparam = this.font.params;
        const pad = (this.node.getProperty('texWithDelims') as boolean ? 0 : fparam.nulldelimiterspace);
        const a = fparam.axis_height;
        const T = (display ? 3.5 : 1.5) * t;
        bbox.combine(nbox, 0, a + T + Math.max(nbox.d * nbox.rscale, (display ? fparam.num1 : fparam.num2) - a - T));
        bbox.combine(dbox, 0, a - T - Math.max(dbox.h * dbox.rscale, (display ? fparam.denom1 : fparam.denom2) + a - T));
>>>>>>> bd6d50d8
        bbox.w += 2 * pad + .2;
    }

    /************************************************/

    /*
     * @param{boolean} display  True when fraction is in display mode
     */
    protected makeAtop(display: boolean) {
        const {numalign, denomalign} = this.node.attributes.getList('numalign', 'denomalign');
        const withDelims = this.node.getProperty('texWithDelims');
        //
        // Attributes to set for the different elements making up the fraction
        //
        const attr = (display ? {type: 'd', atop: true} : {atop: true}) as OptionList;
        const fattr = (withDelims ? {...attr, delims: true} : {...attr}) as OptionList;
        const nattr = (numalign !== 'center' ? {align: numalign} : {}) as OptionList;
        const dattr = (denomalign !== 'center' ? {align: denomalign} : {}) as OptionList;
        //
        // Determine sparation and positioning
        //
        const {v, q} = this.getUVQ(display);
        nattr.style = {'padding-bottom': this.em(q)};
        fattr.style = {'vertical-align': this.em(-v)};
        //
        // Create the DOM tree
        //
        let num, den;
        this.adaptor.append(this.chtml, this.html('mjx-frac', fattr, [
            num = this.html('mjx-num', nattr),
            den = this.html('mjx-den', dattr)
        ]));
        this.childNodes[0].toCHTML(num);
        this.childNodes[1].toCHTML(den);
    }

    /*
     * @param{BBox} bbox        The bounding box to modify
     * @param{boolean} display  True for display-mode fractions
     */
    protected getAtopBBox(bbox: BBox, display: boolean) {
        const fparam = this.font.params;
        const pad = (this.node.getProperty('texWithDelims') as boolean ? 0 : fparam.nulldelimiterspace);
        const {u, v, nbox, dbox} = this.getUVQ(display);
        bbox.combine(nbox, 0, u);
        bbox.combine(dbox, 0, -v);
        bbox.w += 2 * pad;
    }

    /*
     * @param{boolean} display  True for diplay-mode fractions
     * @return{Object}
     *    The vertical offsets of the numerator (u), the denominator (v),
     *    the separation between the two, and the bboxes themselves.
     */
    protected getUVQ(display: boolean) {
        const nbox = this.childNodes[0].getBBox();
        const dbox = this.childNodes[1].getBBox();
        const fparam = this.font.params;
        //
        //  Initial offsets (u, v)
        //  Minimum separation (p)
        //  Actual separation with initial positions (q)
        //
        let [u, v] = (display ? [fparam.num1, fparam.denom1] : [fparam.num3, fparam.denom2]);
        let p = (display ? 7 : 3) * fparam.rule_thickness;
        let q = (u - nbox.d * nbox.scale) - (dbox.h * dbox.scale - v);
        //
        //  If actual separation is less than minimum, move them farther apart
        //
        if (q < p) {
            u += (p - q)/2;
            v += (p - q)/2;
            q = p;
        }
        return {u, v, q, nbox, dbox};
    }

    /************************************************/

    /*
     * @param{boolean} display  True when fraction is in display mode
     */
    protected makeBevelled(display: boolean) {
        const adaptor = this.adaptor;
        //
        //  Create HTML tree
        //
        this.childNodes[0].toCHTML(this.chtml);
        this.bevel.toCHTML(this.chtml);
        this.childNodes[1].toCHTML(this.chtml);
        //
        //  Place the parts
        //
        const {u, v, delta, nbox, dbox} = this.getBevelData(display);
        if (u) {
            const num = this.childNodes[0].chtml;
            adaptor.setStyle(num, 'verticalAlign', this.em(u / nbox.scale));
        }
        if (v) {
            const denom = this.childNodes[1].chtml;
            adaptor.setStyle(denom, 'verticalAlign', this.em(v / dbox.scale));
        }
        const dx = this.em(-delta / 2);
        adaptor.setStyle(this.bevel.chtml, 'marginLeft', dx);
        adaptor.setStyle(this.bevel.chtml, 'marginRight', dx);
    }

    /*
     * @param{BBox} bbox        The boundng box to modify
     * @param{boolean} display  True for display-mode fractions
     */
    protected getBevelledBBox(bbox: BBox, display: boolean) {
        const {u, v, delta, nbox, dbox} = this.getBevelData(display);
        const lbox = this.bevel.getBBox();
        bbox.combine(nbox, 0, u);
        bbox.combine(lbox, bbox.w - delta / 2, 0);
        bbox.combine(dbox, bbox.w - delta / 2, v);
    }

    /*
     * @param{boolean} display  True for display-style fractions
     * @return{Object}          The height (H) of the bevel, horizontal offest (delta)
     *                             vertical offsets (u and v) of the parts, and
     *                             bounding boxes of the parts.
     */
    protected getBevelData(display: boolean) {
        const nbox = this.childNodes[0].getBBox();
        const dbox = this.childNodes[1].getBBox();
        const delta = (display ? .4 : .15);
        const H = Math.max(nbox.scale * (nbox.h + nbox.d), dbox.scale * (dbox.h + dbox.d)) + 2 * delta;
        const a = this.font.params.axis_height;
        const u = nbox.scale * (nbox.d - nbox.h) / 2 + a + delta;
        const v = dbox.scale * (dbox.d - dbox.h) / 2 + a - delta;
        return {H, delta, u, v, nbox, dbox};
    }


    /************************************************/

    /*
     * @override
     */
    public canStretch(direction: DIRECTION) {
        return false;
    }

    /*
     * @return{boolean}   True if in display mode, false otherwise
     */
    protected isDisplay() {
        const {displaystyle, scriptlevel} = this.node.attributes.getList('displaystyle', 'scriptlevel');
        return displaystyle && scriptlevel === 0;
    }
}<|MERGE_RESOLUTION|>--- conflicted
+++ resolved
@@ -192,7 +192,7 @@
      */
     protected makeFraction(display: boolean, t: number) {
         const {numalign, denomalign} = this.node.attributes.getList('numalign', 'denomalign');
-        const withDelims = this.node.getProperty('texWithDelims');
+        const withDelims = this.node.getProperty('withDelims');
         //
         // Attributes to set for the different elements making up the fraction
         //
@@ -242,20 +242,12 @@
     protected getFractionBBox(bbox: BBox, display: boolean, t: number) {
         const nbox = this.childNodes[0].getBBox();
         const dbox = this.childNodes[1].getBBox();
-<<<<<<< HEAD
-        const pad = ((this.node.getProperty('withDelims') as boolean) ? 0 : this.font.params.nulldelimiterspace);
-        const a = this.font.params.axis_height;
-        const T = (display ? 3.5 : 1.5) * this.font.params.rule_thickness;
-        bbox.combine(nbox, 0, a + T + Math.max(nbox.d * nbox.rscale, display ? .217 : .054));
-        bbox.combine(dbox, 0, a - T - Math.max(dbox.h * dbox.rscale, display ? .726 : .505));
-=======
         const fparam = this.font.params;
-        const pad = (this.node.getProperty('texWithDelims') as boolean ? 0 : fparam.nulldelimiterspace);
+        const pad = (this.node.getProperty('withDelims') as boolean ? 0 : fparam.nulldelimiterspace);
         const a = fparam.axis_height;
         const T = (display ? 3.5 : 1.5) * t;
         bbox.combine(nbox, 0, a + T + Math.max(nbox.d * nbox.rscale, (display ? fparam.num1 : fparam.num2) - a - T));
         bbox.combine(dbox, 0, a - T - Math.max(dbox.h * dbox.rscale, (display ? fparam.denom1 : fparam.denom2) + a - T));
->>>>>>> bd6d50d8
         bbox.w += 2 * pad + .2;
     }
 
@@ -266,7 +258,7 @@
      */
     protected makeAtop(display: boolean) {
         const {numalign, denomalign} = this.node.attributes.getList('numalign', 'denomalign');
-        const withDelims = this.node.getProperty('texWithDelims');
+        const withDelims = this.node.getProperty('withDelims');
         //
         // Attributes to set for the different elements making up the fraction
         //
@@ -298,7 +290,7 @@
      */
     protected getAtopBBox(bbox: BBox, display: boolean) {
         const fparam = this.font.params;
-        const pad = (this.node.getProperty('texWithDelims') as boolean ? 0 : fparam.nulldelimiterspace);
+        const pad = (this.node.getProperty('withDelims') as boolean ? 0 : fparam.nulldelimiterspace);
         const {u, v, nbox, dbox} = this.getUVQ(display);
         bbox.combine(nbox, 0, u);
         bbox.combine(dbox, 0, -v);
