--- conflicted
+++ resolved
@@ -554,14 +554,9 @@
         const char = vclass + ' mjx-c[c="' + this.char(n) + '"]';
         styles['.MJX-TEX' + char + '::before'] = css;
         if (options.ic) {
-<<<<<<< HEAD
-            styles['.MJX-TEX mjx-mi:not([noIC="true"])' + char.substr(1) + ':last-child::before'] =
-            styles['.MJX-TEX mjx-mo:not([noIC="true"])' + char.substr(1) + ':last-child::before'] = {
-=======
             const [MJX, noIC] = ['.MJX-TEX mjx-', ':not([noIC="true"])' + char.substr(1) + ':last-child::before'];
             styles[MJX + 'mi' + noIC] =
             styles[MJX + 'mo' + noIC] = {
->>>>>>> a74cc030
                 width: this.em(w + options.ic)
             };
         }
