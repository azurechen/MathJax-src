--- conflicted
+++ resolved
@@ -434,12 +434,8 @@
     protected addDelimiterStyles(styles: StyleList, n: number, data: DelimiterData) {
         const c = this.char(n);
         if (data.c && data.c !== n) {
-<<<<<<< HEAD
-            styles['.MJX-TEX .mjx-stretched mjx-c[c="' + c + '"]::before'] = {content: '"' + this.char(data.c,true) + '"'};
-=======
             styles['.MJX-TEX .mjx-stretched mjx-c[c="' + c + '"]::before'] =
                 {content: '"' + this.char(data.c,true) + '"'};
->>>>>>> 8f315333
         }
         if (!data.stretch) return;
         if (data.dir === DIRECTION.Vertical) {
@@ -459,14 +455,6 @@
         const Hb = this.addDelimiterVPart(styles, c, 'beg', beg);
         this.addDelimiterVPart(styles, c, 'ext', ext);
         const He = this.addDelimiterVPart(styles, c, 'end', end);
-<<<<<<< HEAD
-        let Hm;
-        if (mid) {
-            Hm = this.addDelimiterVPart(styles, c, 'mid', mid);
-            styles['.MJX-TEX mjx-stretchy-v[c="' + c + '"] > mjx-ext'] = {height: '50%'}
-        }
-        const css: StyleData = {};
-=======
         const css: StyleData = {};
         if (mid) {
             const Hm = this.addDelimiterVPart(styles, c, 'mid', mid);
@@ -476,28 +464,15 @@
                 'margin-bottom': this.em(-Hm/2)
             };
         }
->>>>>>> 8f315333
         if (Hb) {
             css['border-top-width'] = this.em0(Hb - .03);
         }
         if (He) {
             css['border-bottom-width'] = this.em0(He - .03);
             styles['.MJX-TEX mjx-stretchy-v[c="' + c + '"] > mjx-end'] = {'margin-top': this.em(-He)};
-<<<<<<< HEAD
-            if (mid) {
-                styles['.MJX-TEX mjx-stretchy-v[c="' + c + '"] > mjx-mid'] = {
-                    'margin-top': this.em(-Hm/2),
-                    'margin-bottom': this.em(-Hm/2)
-                };
-            }
-        }
-        if (Object.keys(css).length) {
-            styles['.MJX-TEX mjx-stretchy-v[c="' + c + '"] mjx-ext'] = css;
-=======
         }
         if (Object.keys(css).length) {
             styles['.MJX-TEX mjx-stretchy-v[c="' + c + '"] > mjx-ext'] = css;
->>>>>>> 8f315333
         }
     }
 
@@ -542,13 +517,9 @@
      * @param{number} n          The unicode character to use for the part
      */
     protected addDelimiterHPart(styles: StyleList, c: string, part: string, n: number, force: boolean = false) {
-<<<<<<< HEAD
-        if (!n) return 0;
-=======
         if (!n) {
             return 0;
         }
->>>>>>> 8f315333
         const data = this.getChar('normal', n) || this.getChar('-size4', n);
         const options = data[3] as CharOptions;
         const C = (options && options.c ? options.c : this.char(n, true));
