/*************************************************************
 *
 *  Copyright (c) 2018 The MathJax Consortium
 *
 *  Licensed under the Apache License, Version 2.0 (the "License");
 *  you may not use this file except in compliance with the License.
 *  You may obtain a copy of the License at
 *
 *      http://www.apache.org/licenses/LICENSE-2.0
 *
 *  Unless required by applicable law or agreed to in writing, software
 *  distributed under the License is distributed on an "AS IS" BASIS,
 *  WITHOUT WARRANTIES OR CONDITIONS OF ANY KIND, either express or implied.
 *  See the License for the specific language governing permissions and
 *  limitations under the License.
 */


/**
 * @fileoverview Class for generating tags, references, etc.
 *
 * @author v.sorge@mathjax.org (Volker Sorge)
 */

import TexParser from './TexParser.js';
import {MmlNode} from '../../core/MmlTree/MmlNode.js';
import {MathItem} from '../../core/MathItem.js';
import {EnvList} from './StackItem.js';
import ParseOptions from './ParseOptions.js';
import {OptionList} from '../../util/Options.js';


/**
 *  Simple class for label objects.
 */
export class Label {

  /**
   * @constructor
   * @param {string=} tag The tag that's displayed.
   * @param {string=} id The id that serves as reference.
   */
  constructor(public tag: string = '???', public id: string = '') {}
}


/**
 * A simple class for keeping track of tag information.
 */
export class TagInfo {

  /**
   * @constructor
   * @param {string} env The environment name (e.g., align).
   * @param {boolean} taggable Environment supports tags (e.g., align* does, but
   *     split does not.)
   * @param {boolean} defaultTags Environment is tagged by default (e.g., align
   *     is, but align* is not).
   * @param {string} tag The tag name (e.g., 1).
   * @param {string} tagId The unique id for that tag (e.g., mjx-eqn-1).
   * @param {string} tagFormat The formatted tag (e.g., "(1)").
   * @param {boolean} noTag A no tagging command has been set (e.g., \notag,
   *     \nonumber).
   * @param {string} labelId The label referring to the tag.
   */
  constructor(readonly env: string = '',
              readonly taggable: boolean = false,
              readonly defaultTags: boolean = false,
              public tag: string = null,
              public tagId: string = '',
              public tagFormat: string = '',
              public noTag: boolean = false,
              public labelId: string = '') {}

}


export interface Tags {

  /**
   * The global configurations in which the parsing takes place.
   * @type {ParseOptions}
   */
  configuration: ParseOptions;

  /**
   * IDs used in this equation.
   * @type {Object.<boolean>}
   */
  ids: {[key: string]: boolean};

  /**
   * IDs used in previous equations.
   * @type {Object.<boolean>}
   */
  allIds: {[key: string]: boolean};

  /**
   * Labels in the current equation.
   * @type {Object.<Label>}
   */
  labels: {[key: string]: Label};

  /**
   * Labels in previous equations.
   * @type {Object.<Label>}
   */
  allLabels: {[key: string]: Label};

  /**
   * The label to use for the next tag.
   * @type {string}
   */
  label: string;

  /**
   * True if the equation contains an undefined label and must be reprocessed later.
   * @type {boolean}
   */
  redo: boolean;

  /**
   * True when recompiling to update undefined references
   * @type {boolean}
   */
  refUpdate: boolean;

  /**
   * The environment that is currently tagged.
   * @type {string}
   */
  env: string;

  /**
   * The currently active tag.
   * @type {TagInfo}
   */
  currentTag: TagInfo;

  /**
   * How to format tags.
   * @param {string} tag The tag string.
   * @return {string} The formatted numbered tag.
   */
  formatTag(tag: string): string;

  /**
   * How to format URLs for references.
   * @param {string} id The reference id.
   * @param {string} base The base URL in the reference.
   * @return {}
   */
  formatUrl(id: string, base: string): string;

  /**
   * Set the tag automatically, by incrementing equation number.
   */
  autoTag(): void;

  /**
   * @return {MmlNode|void} Generates and returns the tag node.
   */
  getTag(): MmlNode | void;

  /**
   * Clears tagging information.
   */
  clearTag(): void;

  /**
   * Resets the tag structure after an expression has been typeset.
   */
  resetTag(): void;

  /**
   * Fully resets the tag structure, in particular all the tagging and label
   * history.
   * @param {number} offset A new offset value to start counting ids from.
   */
  reset(offset?: number): void;

  /**
   * Initialise tagging for a MathItem
   * (clear equation-specific labels and ids, set counter
   * and check for recompile)
   * @param {MathItem} math   The MathItem for the current equation
   */
    startEquation(math: MathItem<any, any, any>): void;

  /**
   * Move equation-specific labels and ids to global ones,
   * save the counter, and mark the MathItem for redos
   */
    finishEquation(math: MathItem<any, any, any>): void;

  /**
   * Finalizes tag creation.
   * @param {MmlNode} node
   * @param {EnvList} env List of environment properties.
   * @return {MmlNode} The newly created tag.
   */
  finalize(node: MmlNode, env: EnvList): MmlNode;

  /**
   * Starts tagging on a given environment.
   * @param {string} env The name of the environment.
   * @param {boolean} taggable True if taggable.
   * @param {boolean} defaultTags True if tagged by default.
   */
  start(env: string, taggable: boolean, defaultTags: boolean): void;

  /**
   * End tagging.
   */
  end(): void;

  /**
   * Computes the next tag.
   * @param {string} tag The tag content.
   * @param {boolean} noFormat True if tag should not be formatted.
   */
  tag(tag: string, format: boolean): void;

  /**
   * Call an explicit no tag.
   */
  notag(): void;

  /**
   * Entag an element by creating a table around it.
   * @param {MmlNode} node The node to be tagged.
   * @param {MmlNode} tag The tag node.
   * @return {MmlNode} The table node containing the original node and tag.
   */
  enTag(node: MmlNode, tag: MmlNode): MmlNode;
}


export class AbstractTags implements Tags {

  /**
   * Current equation number.
   * @type {number}
   */
  protected counter: number = 0;

  /**
   * Equation number as equation begins.
   * @type {number}
   */
  protected allCounter: number = 0;

  /**
   * @override
   */
  public configuration: ParseOptions = null;

  /**
   * @override
   */
  public ids: {[key: string]: boolean} = {};

  /**
   * @override
   */
  public allIds: {[key: string]: boolean} = {};

  /**
   * @override
   */
  public labels: {[key: string]: Label} = {};

  /**
   * @override
   */
  public allLabels: {[key: string]: Label} = {};

  /**
   * @override
   */
  public redo: boolean = false;

  /**
   * @override
   */
  public refUpdate: boolean = false;

  /**
   * @override
   */
  public currentTag: TagInfo = new TagInfo();


  /**
   * Chronology of all previous tags, in case we need to look something up in
   * the finalize method.
   * @type {TagInfo[]}
   */
  protected history: TagInfo[] = [];

  private stack: TagInfo[] = [];

  /**
   * @override
   */
  public start(env: string, taggable: boolean, defaultTags: boolean) {
    if (this.currentTag) {
      this.stack.push(this.currentTag);
    }
    this.currentTag = new TagInfo(env, taggable, defaultTags);
  }

  public get env() {
    return this.currentTag.env;
  }


  /**
   * @override
   */
  public end() {
    this.history.push(this.currentTag);
    this.currentTag = this.stack.pop();
  }


  /**
   * @override
   */
  public tag(tag: string, noFormat: boolean) {
    this.currentTag.tag = tag;
    this.currentTag.tagFormat = noFormat ? tag : this.formatTag(tag);
    this.currentTag.noTag = false;
  }


  /**
   * @override
   */
  public notag() {
    this.tag('', true);
    this.currentTag.noTag = true;
  }

  protected get noTag(): boolean {
    return this.currentTag.noTag;
  }

  public set label(label: string) {
    this.currentTag.labelId = label;
  }

  public get label() {
    return this.currentTag.labelId;
  }

  /**
   * @override
   */
  public formatUrl(id: string, base: string) {
    return base + '#' + encodeURIComponent(id);
  }

  /**
   * @override
   */
  public formatTag(tag: string) {
    return '(' + tag + ')';
  }

  /**
   * How to format ids for labelling equations.
   * @param {string} id The unique part of the id (e.g., label or number).
   * @return {string} The formatted id.
   */
  protected formatId(id: string) {
    return 'mjx-eqn-' + id.replace(/\s/g, '_');
  }

  /**
   * How to format numbers in tags.
   * @param {number} n The tag number.
   * @return {string} The formatted number.
   */
  protected formatNumber(n: number) {
    return n.toString();
  }

  // Tag handling functions.
  /**
   * @override
   */
  public autoTag() {
    if (this.currentTag.tag == null) {
      this.counter++;
      this.tag(this.formatNumber(this.counter), false);
    }
  }


  /**
   * @override
   */
  public clearTag() {
    this.label = '';
    this.tag(null, true);
    this.currentTag.tagId = '';
  }


  /**
   * @override
   */
  public getTag(force: boolean = false) {
    if (force) {
      this.autoTag();
      return this.makeTag();
    }
    const ct = this.currentTag;
    if (ct.taggable && !ct.noTag) {
      if (ct.defaultTags) {
        this.autoTag();
      }
      if (ct.tag) {
        return this.makeTag();
      }
    }
    return null;
  }


  /**
   * @override
   */
  public resetTag() {
    this.history = [];
    this.redo = false;
    this.refUpdate = false;
    this.clearTag();
  }

  /**
   * @override
   */
  public reset(offset: number = 0) {
    this.resetTag();
    this.counter = this.allCounter = offset;
    this.allLabels = {};
    this.allIds = {};
  }

  /**
   * @override
   */
  public startEquation(math: MathItem<any, any, any>) {
    this.labels = {};
    this.ids = {};
    this.counter = this.allCounter;
    this.redo = false;
    const recompile = math.inputData.recompile;
    if (recompile) {
      this.refUpdate = true;
      this.counter = recompile.counter;
    }
  }

  /**
   * @override
   */
  public finishEquation(math: MathItem<any, any, any>) {
    if (this.redo) {
      math.inputData.recompile = {
        state: math.state(),
        counter: this.allCounter
      };
    }
    if (!this.refUpdate) {
      this.allCounter = this.counter;
    }
    Object.assign(this.allIds, this.ids);
    Object.assign(this.allLabels, this.labels);
  }

  /**
   * @override
   */
  public finalize(node: MmlNode, env: EnvList): MmlNode {
    if (!env.display || this.currentTag.env ||
        this.currentTag.tag == null) {
      return node;
    }
    let tag = this.makeTag();
    let table = this.enTag(node, tag);
    return table;
  }

  /**
   * @override
   */
  public enTag = function(node: MmlNode, tag: MmlNode): MmlNode {
    let nf = this.configuration.nodeFactory;
    let cell = nf.create('node', 'mtd', [node]);
    let row = nf.create('node', 'mlabeledtr', [tag, cell]);
    let table = nf.create('node', 'mtable', [row], {
      side: this.configuration.options['tagSide'],
      minlabelspacing: this.configuration.options['tagIndent'],
      displaystyle: true
    });
    return table;
  };


  /**
   * Sets the tag id.
   */
  private makeId() {
    this.currentTag.tagId = this.formatId(
      this.configuration.options['useLabelIds'] ?
        (this.label || this.currentTag.tag) : this.currentTag.tag);
  }


  /**
   * @return {MmlNode} The actual tag node as an mtd.
   */
  private makeTag() {
    this.makeId();
    if (this.label) {
      this.labels[this.label] = new Label(this.currentTag.tag, this.currentTag.tagId);
    }
    let mml = new TexParser('\\text{' + this.currentTag.tagFormat + '}', {},
                            this.configuration).mml();
    return this.configuration.nodeFactory.create('node', 'mtd', [mml],
                                                 {id: this.currentTag.tagId});
  }

};


/**
 * No tags, except where explicitly set.
 * @constructor
 * @extends {AbstractTags}
 */
export class NoTags extends AbstractTags {

  /**
   * @override
   */
  public autoTag() {}

  /**
   * @override
   */
  public getTag() {
    return !this.currentTag.tag ? null : super.getTag();
  }

}


/**
 * Tags every display formula. Exceptions are: Environments that explicitly
 * disallow tags, e.g., equation*.
 * @constructor
 * @extends {AbstractTags}
 */
export class AllTags extends AbstractTags {

  /**
   * @override
   */
  public finalize(node: MmlNode, env: EnvList) {
    if (!env.display || this.history.find(
      function(x: TagInfo) { return x.taggable; })) {
      return node;
    }
    let tag = this.getTag(true);
    return this.enTag(node, tag);
  }

}


/**
 * Class interface for factory.
 * @interface
 */
export interface TagsClass {
  new (): Tags;
}


export namespace TagsFactory {

  let tagsMapping = new Map<string, TagsClass>([
    ['none', NoTags],
    ['all', AllTags]
  ]);

  let defaultTags = 'none';

  /**
   * The default options for 
   * @type {OptionList}
   */
  export let OPTIONS: OptionList = {
    // Tagging style, used to be autonumber in v2.
    tags: defaultTags,
<<<<<<< HEAD
    //  This specifies the side on which \tag{} macros will place the tags.
    //  Set to 'left' to place on the left-hand side.
    tagSide: 'right',
    //  This is the amound of indentation (from right or left) for the tags.
    tagIndent: '0.8em',
    //  This is the width to use for the multline environment
    multlineWidth: '85%',
=======
    // This specifies the side on which \tag{} macros will place the tags.
    // Set to 'left' to place on the left-hand side.
    TagSide: 'right',
    // This is the amount of indentation (from right or left) for the tags.
    TagIndent: '0.8em',
    // This is the width to use for the multline environment
    MultLineWidth: '85%',
>>>>>>> 467c10de
    // make element ID's use \label name rather than equation number
    // MJ puts in an equation prefix: mjx-eqn
    // When true it uses the label name XXX as mjx-eqn-XXX
    // If false it uses the actual number N that is displayed: mjx-eqn-N
    useLabelIds: true,
    // Set to true in order to prevent error messages for duplicate label ids
    ignoreDuplicateLabels: false
  };


  /**
   * Add a tagging object.
   * @param {string} name Name of the tagging object.
   * @param {TagsClass} constr The class of the Tagging object.
   */
  export let add = function(name: string, constr: TagsClass) {
    tagsMapping.set(name, constr);
  };


  /**
   * Adds a list of tagging objects to the factory.
   * @param {{[name: string]: TagsClass}} tags The list of tagging objects.
   */
  export let addTags = function(tags: {[name: string]: TagsClass}) {
    for (const key of Object.keys(tags)) {
      TagsFactory.add(key, tags[key]);
    }
  };


  /**
   * Creates a new tagging object.
   * @param {string} name The name of the tagging object.
   * @return {Tags} The newly created object.
   */
  export let create = function(name: string): Tags {
    let constr = tagsMapping.get(name) || this.defaultTags;
    return new constr();
  };


  /**
   * Set the name of the default tagging object.
   * @param {string} name The default.
   */
  export let setDefault = function(name: string) {
    defaultTags = name;
  };


  /**
   * @return {Tags} The default tagging object.
   */
  export let getDefault = function(): Tags {
    return TagsFactory.create(defaultTags);
  };

}<|MERGE_RESOLUTION|>--- conflicted
+++ resolved
@@ -601,29 +601,19 @@
   let defaultTags = 'none';
 
   /**
-   * The default options for 
+   * The default options for tagging
    * @type {OptionList}
    */
   export let OPTIONS: OptionList = {
     // Tagging style, used to be autonumber in v2.
     tags: defaultTags,
-<<<<<<< HEAD
-    //  This specifies the side on which \tag{} macros will place the tags.
-    //  Set to 'left' to place on the left-hand side.
-    tagSide: 'right',
-    //  This is the amound of indentation (from right or left) for the tags.
-    tagIndent: '0.8em',
-    //  This is the width to use for the multline environment
-    multlineWidth: '85%',
-=======
     // This specifies the side on which \tag{} macros will place the tags.
     // Set to 'left' to place on the left-hand side.
-    TagSide: 'right',
+    tagSide: 'right',
     // This is the amount of indentation (from right or left) for the tags.
-    TagIndent: '0.8em',
+    tagIndent: '0.8em',
     // This is the width to use for the multline environment
-    MultLineWidth: '85%',
->>>>>>> 467c10de
+    multlineWidth: '85%',
     // make element ID's use \label name rather than equation number
     // MJ puts in an equation prefix: mjx-eqn
     // When true it uses the label name XXX as mjx-eqn-XXX
