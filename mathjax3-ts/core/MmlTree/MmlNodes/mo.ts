/*************************************************************
 *
 *  Copyright (c) 2017 The MathJax Consortium
 *
 *  Licensed under the Apache License, Version 2.0 (the "License");
 *  you may not use this file except in compliance with the License.
 *  You may obtain a copy of the License at
 *
 *      http://www.apache.org/licenses/LICENSE-2.0
 *
 *  Unless required by applicable law or agreed to in writing, software
 *  distributed under the License is distributed on an "AS IS" BASIS,
 *  WITHOUT WARRANTIES OR CONDITIONS OF ANY KIND, either express or implied.
 *  See the License for the specific language governing permissions and
 *  limitations under the License.
 */

/**
 * @fileoverview  Implements the MmlMo node
 *
 * @author dpvc@mathjax.org (Davide Cervone)
 */

import {PropertyList} from '../../Tree/Node.js';
import {AbstractMmlTokenNode, MmlNode, AttributeList, TEXCLASS} from '../MmlNode.js';
import {MmlMrow} from './mrow.js';
<<<<<<< HEAD
import {OperatorList, OPTABLE, RangeDef, RANGES, MMLSPACING} from '../OperatorDictionary.js';
=======
import {MmlMover, MmlMunder, MmlMunderover} from './munderover.js';
import {OperatorList, OPTABLE, RangeDef, RANGES} from '../OperatorDictionary.js';
>>>>>>> e6c23dac

/*****************************************************************/
/*
 *  Implements the MmlMo node class (subclass of AbstractMmlTokenNode)
 */

export class MmlMo extends AbstractMmlTokenNode {
    public static defaults: PropertyList = {
        ...AbstractMmlTokenNode.defaults,
        form: 'infix',
        fence: false,
        separator: false,
        lspace: 'thickmathspace',
        rspace: 'thickmathspace',
        stretchy: false,
        symmetric: false,
        maxsize: 'infinity',
        minsize: '0em', // MathML says '1em', but that is larger than some natural sizes
        largeop: false,
        movablelimits: false,
        accent: false,
        linebreak: 'auto',
        lineleading: '1ex',
        linebreakstyle: 'before',
        indentalign: 'auto',
        indentshift: '0',
        indenttarget: '',
        indentalignfirst: 'indentalign',
        indentshiftfirst: 'indentshift',
        indentalignlast: 'indentalign',
        indentshiftlast: 'indentshift'
    };

    /*
     * Unicode ranges and their default TeX classes and MathML spacing
     */
    public static RANGES = RANGES;
    public static MMLSPACING = MMLSPACING;

    /*
     * The Operator Dictionary.
     */
    public static OPTABLE: {[form: string]: OperatorList} = OPTABLE;

    /*
     * The TeX class of the node is set to REL for MathML, but TeX sets it explicitly in setTeXclass()
     */
    public texClass = TEXCLASS.REL;

    /*
     * The default MathML spacing on the left and right
     */
    public lspace = 5/18;
    public rspace = 5/18;

    /*
     * @return {string}  The mo kind
     */
    public get kind() {
        return 'mo';
    }

    /*
     * @return {boolean}  All <mo> are considered embellished
     */
    public get isEmbellished() {
        return true;
    }

    /*
     * @return {boolean}  Is <mo> marked as an explicit linebreak?
     */
    public get hasNewLine() {
        return this.attributes.get('linebreak') === 'newline';
    }

    /*
     * @return {MmlNode}  The node that is the outermost embellished operator
     *                    with this node as its core
     */
    public coreParent() {
        let parent: MmlNode = this;
        let math = this.factory.getNodeClass('math');
        while (parent && parent.isEmbellished && parent.coreMO() === this && !(parent instanceof math)) {
            parent = (parent as MmlNode).Parent;
        }
        return parent;
    }

    /*
     * @param {MmlNode} parent  The node whose core text is to be obtained
     * @return {string}         The text of the core MO of the given parent element
     */
    public coreText(parent: MmlNode) {
        if (!parent) {
            return '';
        }
        if (parent.isEmbellished) {
            return (parent.coreMO() as MmlMo).getText();
        }
        while ((((parent.isKind('mrow') || parent.isKind('TeXAtom') || parent.isKind('mstyle') ||
                  parent.isKind('mphantom')) && parent.childNodes.length === 1) ||
                parent.isKind('munderover')) && parent.childNodes[0]) {
            parent = parent.childNodes[0] as MmlNode;
        }
        return (parent.isToken ? (parent as AbstractMmlTokenNode).getText() : '');
    }

    /*
<<<<<<< HEAD
     * @override
     */
    public hasSpacingAttributes() {
        return this.attributes.isSet('lspace') ||
               this.attributes.isSet('rspace');
=======
     * @return{boolean}  True is this mo is an accent in an munderover construction
     */
    get isAccent() {
        let accent = false;
        const node = this.coreParent();
        if (node) {
            const key = (node.isKind('mover') ?
                            ((node.childNodes[(node as MmlMover).over] as MmlNode).coreMO() ?
                               'accent' : '') :
                         node.isKind('munder') ?
                            ((node.childNodes[(node as MmlMunder).under] as MmlNode).coreMO() ?
                               'accentunder' : '') :
                         node.isKind('munderover') ?
                           (this === (node.childNodes[(node as MmlMunderover).over] as MmlNode).coreMO() ?
                               'accent' :
                            this === (node.childNodes[(node as MmlMunderover).under] as MmlNode).coreMO() ?
                               'accentunder' : '') :
                           '');
            if (key) {
                const value = node.attributes.getExplicit(key);
                accent = (value !== undefined ? accent : this.attributes.get('accent')) as boolean;
            }
        }
        return accent;
>>>>>>> e6c23dac
    }

    /*
     * Produce the texClass based on the operator dictionary values
     *
     * @override
     */
    public setTeXclass(prev: MmlNode): MmlNode {
        let {form, lspace, rspace, fence} = this.attributes.getList('form', 'lspace', 'rspace', 'fence') as
                                             {form: string, lspace: string, rspace: string, fence: string};
        if (fence && this.texClass === TEXCLASS.REL) {
            if (form === 'prefix') {
                this.texClass = TEXCLASS.OPEN;
            }
            if (form === 'postfix') {
                this.texClass = TEXCLASS.CLOSE;
            }
        }
        if (this.getText() === '\u2061') {
            //
            //  Force previous node to be TEXCLASS.OP and skip this node
            //
            if (prev) {
                prev.texClass = TEXCLASS.OP;
                prev.setProperty('fnOP', true);
            }
            this.texClass = this.prevClass = TEXCLASS.NONE;
            return prev;
        }
        return this.adjustTeXclass(prev);
    }
    /*
     * Follow the TeXBook rules for adjusting the TeX class once its neighbors are known
     *
     * @param {MmlNode} prev  The node appearing before this one in the output
     * @return {MmlNode}      The last node displayed (this node)
     */
    public adjustTeXclass(prev: MmlNode): MmlNode {
        let texClass = this.texClass;
        let prevClass = this.prevClass;
        if (texClass === TEXCLASS.NONE) {
            return prev;
        }
        if (prev) {
            if (prev.getProperty('autoOp') && (texClass === TEXCLASS.BIN || texClass === TEXCLASS.REL)) {
                texClass = this.texClass = TEXCLASS.ORD;
            }
            prevClass = this.prevClass = (prev.texClass || TEXCLASS.ORD);
            this.prevLevel = this.attributes.getInherited('scriptlevel') as number;
        } else {
            prevClass = this.prevClass = TEXCLASS.NONE;
        }
        if (texClass === TEXCLASS.BIN &&
            (prevClass === TEXCLASS.NONE || prevClass === TEXCLASS.BIN || prevClass === TEXCLASS.OP ||
             prevClass === TEXCLASS.REL || prevClass === TEXCLASS.OPEN || prevClass === TEXCLASS.PUNCT)) {
            this.texClass = TEXCLASS.ORD;
        } else if (prevClass === TEXCLASS.BIN &&
                   (texClass === TEXCLASS.REL || texClass === TEXCLASS.CLOSE || texClass === TEXCLASS.PUNCT)) {
            prev.texClass = this.prevClass = TEXCLASS.ORD;
        } else if (texClass === TEXCLASS.BIN) {
            //
            // Check if node is the last one in its container since the rule
            // above only takes effect if there is a node that follows.
            //
            let child: MmlNode = this;
            let parent = this.parent;
            while (parent && parent.parent && parent.isEmbellished &&
                   (parent.childNodes.length === 1 ||
                    (!parent.isKind('mrow') && parent.core() === child))) {
                child = parent;
                parent = parent.parent;
            }
            if (parent.childNodes[parent.childNodes.length - 1] === child) {
                this.texClass = TEXCLASS.ORD;
            }
        }
        return this;
    }

    /*
     * Do the normal inheritance, then look up the attributes from the operator dictionary.
     * If there is no dictionary entry, get the TeX class from the Unicode range list.
     *  (FIXME: if using MathML spacing, fake lspace and rspace as well)
     *
     * @override
     */
    public setInheritedAttributes(attributes: AttributeList = {},
                           display: boolean = false, level: number = 0, prime: boolean = false) {
        super.setInheritedAttributes(attributes, display, level, prime);
        let mo = this.getText();
        let [form1, form2, form3] = this.handleExplicitForm(this.getForms());
        this.attributes.setInherited('form', form1);
        let OPTABLE = (this.constructor as typeof MmlMo).OPTABLE;
        let def = OPTABLE[form1][mo] || OPTABLE[form2][mo] || OPTABLE[form3][mo];
        if (def) {
            this.texClass = def[2];
            for (const name of Object.keys(def[3] || {})) {
                this.attributes.setInherited(name, def[3][name]);
            }
            this.lspace = (def[0] + 1) / 18;
            this.rspace = (def[1] + 1) / 18;
        } else {
            let range = this.getRange(mo);
            if (range) {
                this.texClass = range[2];
                const spacing = (this.constructor as typeof MmlMo).MMLSPACING[range[2]];
                this.lspace = (spacing[0] + 1) / 18;
                this.rspace = (spacing[1] + 1) / 18;
            }
        }
    }

    /*
     * @return {[string, string, string]}  The list of form attribute values in the
     *                                     order they should be tested, based on the
     *                                     position of the element in its parent.
     */
    protected getForms() {
        let core: MmlNode = this;
        let parent = this.parent;
        let Parent = this.Parent;
        while (Parent && Parent.isEmbellished) {
            core = parent;
            parent = Parent.parent;
            Parent = Parent.Parent;
        }
        if (parent && parent.isKind('mrow') && (parent as MmlMrow).nonSpaceLength() !== 1) {
            if ((parent as MmlMrow).firstNonSpace() === core) {
                return ['prefix', 'infix', 'postfix'];
            }
            if ((parent as MmlMrow).lastNonSpace() === core) {
                return ['postfix', 'infix', 'prefix'];
            }
        }
        return ['infix', 'prefix', 'postfix'];
    }

    /*
     * @param{string[]} forms     The three forms in the default order they are to be tested
     * @return{string[]}          The forms in the new order, if there is an explicit form attribute
     */
    protected handleExplicitForm(forms: string[]) {
        if (this.attributes.isSet('form')) {
            const form = this.attributes.get('form') as string;
            forms = [form].concat(forms.filter(name => (name !== form)));
        }
        return forms;
    }

    /*
     * @param {string} mo  The character to look up in the range table
     * @return {RangeDef}  The unicode range in which the character falls, or null
     */
    protected getRange(mo: string): RangeDef {
        if (!mo.match(/^[\uD800-\uDBFF]?.$/)) {
            return null;
        }
        let n = mo.charCodeAt(0);
        if (mo.length === 2) {
            n = (n - 0xD800) * 0x400 + mo.charCodeAt(1) - 0xDC00 + 0x10000;
        }
        let ranges = (this.constructor as typeof MmlMo).RANGES;
        for (const range of ranges) {
            if (range[0] <= n && n <= range[1]) {
                return range;
            }
            if (n < range[0]) {
                return null;
            }
        }
        return null;
    }
}<|MERGE_RESOLUTION|>--- conflicted
+++ resolved
@@ -24,12 +24,8 @@
 import {PropertyList} from '../../Tree/Node.js';
 import {AbstractMmlTokenNode, MmlNode, AttributeList, TEXCLASS} from '../MmlNode.js';
 import {MmlMrow} from './mrow.js';
-<<<<<<< HEAD
+import {MmlMover, MmlMunder, MmlMunderover} from './munderover.js';
 import {OperatorList, OPTABLE, RangeDef, RANGES, MMLSPACING} from '../OperatorDictionary.js';
-=======
-import {MmlMover, MmlMunder, MmlMunderover} from './munderover.js';
-import {OperatorList, OPTABLE, RangeDef, RANGES} from '../OperatorDictionary.js';
->>>>>>> e6c23dac
 
 /*****************************************************************/
 /*
@@ -139,13 +135,14 @@
     }
 
     /*
-<<<<<<< HEAD
      * @override
      */
     public hasSpacingAttributes() {
         return this.attributes.isSet('lspace') ||
                this.attributes.isSet('rspace');
-=======
+    }
+
+    /*
      * @return{boolean}  True is this mo is an accent in an munderover construction
      */
     get isAccent() {
@@ -170,7 +167,6 @@
             }
         }
         return accent;
->>>>>>> e6c23dac
     }
 
     /*
