import {MathJax} from "mathjax/mathjax.js";
export {MathJax} from "mathjax/mathjax.js";

import "mathjax/handlers/html.js";

let html = MathJax.HandlerFor("<html></html>");
<<<<<<< HEAD

MathJax.HandleRetriesFor(function () {

    html.TestMath("\\require{color}\\color{red}x").Compile();
    console.log(JSON.stringify(html.typeset[0]));

}).catch(err => {console.log(err)});
=======
MathJax.HandleRetriesFor(function () {

    html.TestMath(process.argv[3] || '').Compile();
    console.log(JSON.stringify(html.typeset[0]));

}).catch(err => {
  console.log(err.message);
  console.log(err.stack.replace(/\n    .*\/system.js:(.|\n)*/,""));
});
>>>>>>> 5a44be97
<|MERGE_RESOLUTION|>--- conflicted
+++ resolved
@@ -4,15 +4,7 @@
 import "mathjax/handlers/html.js";
 
 let html = MathJax.HandlerFor("<html></html>");
-<<<<<<< HEAD
 
-MathJax.HandleRetriesFor(function () {
-
-    html.TestMath("\\require{color}\\color{red}x").Compile();
-    console.log(JSON.stringify(html.typeset[0]));
-
-}).catch(err => {console.log(err)});
-=======
 MathJax.HandleRetriesFor(function () {
 
     html.TestMath(process.argv[3] || '').Compile();
@@ -21,5 +13,4 @@
 }).catch(err => {
   console.log(err.message);
   console.log(err.stack.replace(/\n    .*\/system.js:(.|\n)*/,""));
-});
->>>>>>> 5a44be97
+});