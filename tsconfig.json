{
<<<<<<< HEAD
  "compileOnSave": true,
  "compilerOptions": {
    "target": "ES5",
    "downlevelIteration": true,
    "module": "commonjs",
    "declaration": true,
    "noImplicitAny": true,
    "noImplicitReturns": true,
    "noUnusedLocals": true,
    "noUnusedParameters": true,
    "removeComments": true,
    "resolveJsonModule": true,
    "esModuleInterop": true,
    "baseUrl": ".",
    "paths": {
      "mathjax-modern-font": ["node_modules/mathjax-modern-font"],
      "mj-context-menu": ["node_modules/mj-context-menu"],
      "speech-rule-engine": ["node_modules/speech-rule-engine"]
    },
    "lib": ["es6", "dom"],
    "noLib": false,
    "sourceMap": true,
    "outDir": "js",
    "typeRoots": ["./typings"]
  },
  "include": ["ts/**/*"],
  "exclude": ["js", "es5", "components"]
=======
  "extends": "./tsconfig/mjs.json"
>>>>>>> c735be33
}<|MERGE_RESOLUTION|>--- conflicted
+++ resolved
@@ -1,33 +1,3 @@
 {
-<<<<<<< HEAD
-  "compileOnSave": true,
-  "compilerOptions": {
-    "target": "ES5",
-    "downlevelIteration": true,
-    "module": "commonjs",
-    "declaration": true,
-    "noImplicitAny": true,
-    "noImplicitReturns": true,
-    "noUnusedLocals": true,
-    "noUnusedParameters": true,
-    "removeComments": true,
-    "resolveJsonModule": true,
-    "esModuleInterop": true,
-    "baseUrl": ".",
-    "paths": {
-      "mathjax-modern-font": ["node_modules/mathjax-modern-font"],
-      "mj-context-menu": ["node_modules/mj-context-menu"],
-      "speech-rule-engine": ["node_modules/speech-rule-engine"]
-    },
-    "lib": ["es6", "dom"],
-    "noLib": false,
-    "sourceMap": true,
-    "outDir": "js",
-    "typeRoots": ["./typings"]
-  },
-  "include": ["ts/**/*"],
-  "exclude": ["js", "es5", "components"]
-=======
   "extends": "./tsconfig/mjs.json"
->>>>>>> c735be33
 }