{
  "name": "mathjax3",
<<<<<<< HEAD
  "version": "3.0.0-alpha.4",
=======
  "version": "3.0.0-alpha.3",
>>>>>>> 8f6a5af9
  "maintainers": [
    "MathJax Consortium <info@mathjax.org> (http://www.mathjax.org)"
  ],
  "description": "MathJax version 3 alpha release testbed",
  "main": "./mathjax3/mathjax.js",
  "types": "./mathjax3/mathjax.d.ts",
  "scripts": {
<<<<<<< HEAD
    "compile": "npx tsc",
    "prepublishOnly": "npx tsc"
=======
    "compile": "tsc"
>>>>>>> 8f6a5af9
  },
  "dependencies": {
    "jsdom": "10.*"
  },
  "devDependencies": {
    "typescript": "2.3.*",
    "tape": "^4.8.0",
    "tslint": "^3.15.0",
    "tslint-jsdoc-rules": "*",
    "tslint-unix-formatter": "*",
    "typescript-tools": "^0.3.1",
  },
  "repository": {
    "type": "git",
    "url": "https://github.com/mathjax/mathjax-v3/"
  },
  "bugs": {
    "url": "http://github.com/mathjax/mathjax-v3/issues"
  },
  "keywords": [
    "MathJax",
    "math",
    "svg",
    "mathml",
    "tex",
    "latex",
    "asciimath",
    "browser",
    "nodejs",
    "equations",
    "formula"
<<<<<<< HEAD
  ],  "license": "Apache-2.0"
=======
  ],
  "license": "Apache-2.0"
>>>>>>> 8f6a5af9
}<|MERGE_RESOLUTION|>--- conflicted
+++ resolved
@@ -1,10 +1,6 @@
 {
   "name": "mathjax3",
-<<<<<<< HEAD
   "version": "3.0.0-alpha.4",
-=======
-  "version": "3.0.0-alpha.3",
->>>>>>> 8f6a5af9
   "maintainers": [
     "MathJax Consortium <info@mathjax.org> (http://www.mathjax.org)"
   ],
@@ -12,12 +8,8 @@
   "main": "./mathjax3/mathjax.js",
   "types": "./mathjax3/mathjax.d.ts",
   "scripts": {
-<<<<<<< HEAD
     "compile": "npx tsc",
     "prepublishOnly": "npx tsc"
-=======
-    "compile": "tsc"
->>>>>>> 8f6a5af9
   },
   "dependencies": {
     "jsdom": "10.*"
@@ -49,10 +41,6 @@
     "nodejs",
     "equations",
     "formula"
-<<<<<<< HEAD
-  ],  "license": "Apache-2.0"
-=======
   ],
   "license": "Apache-2.0"
->>>>>>> 8f6a5af9
 }