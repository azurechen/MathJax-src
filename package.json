{
  "name": "mathjax-full",
<<<<<<< HEAD
  "version": "4.0.0-alpha.1",
=======
  "version": "4.0.0-beta.1",
>>>>>>> c735be33
  "description": "Beautiful and accessible math in all browsers. MathJax is an open-source JavaScript display engine for LaTeX, MathML, and AsciiMath notation that works in all browsers and in server-side node applications. This package includes the source code as well as the packaged components.",
  "license": "Apache-2.0",
  "type": "module",
  "main": "components/mjs/node-main/node-main.js",
  "exports": {
    ".": {
      "import": "./bundle/node-main.mjs",
      "require": "./bundle/node-main.cjs"
    },
    "./source": {
      "import": "./components/mjs/node-main/node-main.mjs",
      "require": "./components/cjs/node-main/node-main.cjs"
    },
    "./js/*": {
      "import": "./mjs/*",
      "require": "./cjs/*"
    },
    "./components/src/*": {
      "import": "./components/mjs/*",
      "require": "./components/cjs/*"
    },
    "./es5/*": "./bundle/*",
    "./*": "./*"
  },
  "imports": {
    "#js/*": "mathjax-full/mjs/*",
    "#source/*": "mathjax-full/components/mjs/*",
    "#root/*": "mathjax-full/mjs/components/mjs/*",
    "#mml3/*": "mathjax-full/mjs/input/mathml/mml3/mjs/*",
    "#menu/*": "mj-context-menu/js/*",
    "#sre/*": "speech-rule-engine/js/*",
    "#mhchem/*": "mhchemparser/esm/*",
    "#default-font/*": "mathjax-modern-font/mjs/*"
  },
  "files": [
    "/bundle",
    "/cjs",
    "/mjs",
    "/ts",
    "/components",
    "LICENSE",
    "README.md",
    "CONTRIBUTING.md",
    "tsconfig*"
  ],
  "repository": {
    "type": "git",
    "url": "https://github.com/mathjax/Mathjax-src/"
  },
  "keywords": [
    "MathJax",
    "math",
    "svg",
    "HTML",
    "MathML",
    "TeX",
    "AsciiMath"
  ],
  "scripts": {
<<<<<<< HEAD
    "clean:js": "npx rimraf js",
    "clean:es5": "npx rimraf es5",
    "clean:lib": "npx rimraf 'components/src/**/lib'",
    "clean": "npm run --silent clean:js && npm run --silent clean:es5 && npm run --silent clean:lib",
    "copy:mj2": "npx copyfiles -u 1 'ts/input/asciimath/mathjax2/**/*' js",
    "copy:mml3": "npx copyfiles -u 1 'ts/input/mathml/mml3/mml3.sef.json' js",
    "copy:font": "npx copyfiles -u 1 'ts/output/*/DefaultFont.*' js",
    "precompile": "npm run --silent clean:js && npm run --silent copy:font",
    "compile": "npx tsc",
    "postcompile": "npm run --silent copy:mj2 && npm run --silent copy:mml3",
    "premake-components": "npm run --silent clean:es5 && npm run --silent clean:lib",
    "make-components": "cd components && node bin/makeAll src | grep --line-buffered 'Building\\|Webpacking\\|Copying\\|npx'",
=======
    "clean:dir": "clean() { npx rimraf $1; }; clean",
    "clean:lib": "clean() { npx rimraf components/$1'/**/lib'; }; clean",
    "clean:mod": "clean() { npm run -s clean:dir $1 && npm run -s clean:lib $1; }; clean",
    "clean": "npm run -s clean:mod cjs && npm run -s clean:mod mjs && npm run -s clean:dir bundle",
    "clean:cjs": "npx rimraf components/cjs",
    "=============================================================================== copy": "",
    "copy:mj2": "copy() { npx copyfiles -u 1 'ts/input/asciimath/legacy/**/*' $1; }; copy",
    "copy:mml3": "copy() { npx copyfiles -u 1 ts/input/mathml/mml3/mml3.sef.json $1; }; copy",
    "copy:pkg": "npx copyfiles -u 2 components/bin/package.json",
    "copy:cjs": "npx copyfiles -u 2 'components/mjs/**/*' components/cjs",
    "=============================================================================== src": "",
    "presrc:cjs": "echo 'Compiling component files' && npm run -s clean:cjs",
    "src:cjs": "npx tsc --project tsconfig/components.json",
    "postsrc:cjs": "npm run -s src:copy && npm run -s copy:pkg components/cjs && npm run -s clean:lib cjs",
    "src:copy": "npx copyfiles -u 2 -e 'components/mjs/**/*.js' 'components/mjs/**/*' components/cjs",
    "=============================================================================== compile": "",
    "_cjs:pkg": "npm run -s copy:pkg cjs",
    "_mjs:pkg": "",
    "_pre_compile": "pre() { npm run clean:dir $1; }; pre",
    "_compile": "comp() { npx tsc --project tsconfig/$1.json; }; comp",
    "_post_compile": "post() { npm run -s copy:mj2 $1 && npm run -s copy:mml3 $1 && npm run -s _$1:pkg; }; post",
    "_compile_": "comp() { npm run _pre_compile $1; npm run _compile $1; npm run _post_compile $1; }; comp",
    "compile-cjs": "npm run -s _compile_ cjs && npm run src:cjs",
    "compile-mjs": "npm run -s _compile_ mjs",
    "compile": "npm run compile-mjs",
    "=============================================================================== components": "",
    "make-one": "make() { components/bin/makeAll --no-subdirs $3 $4 --$2 components/$2/$1; }; make",
    "_bundle:pkg": "pkg() { echo '{\n  \"type\": \"commonjs\"\n}' > bundle$1/package.json; }; pkg",
    "_bundle-build:pkg": "",
    "_pre_make": "pre() { npm run clean:dir bundle$2 && npm run clean:lib $1; }; pre",
    "_make": "make() { components/bin/makeAll --$1 --terse $2 $3 components/$1; }; make",
    "_make_": "m() { npm run -- _pre_make $1 $2 && npm run -- _make $1 $3 $4; npm run -- _bundle$4:pkg $2; }; m",
    "make-cjs-components": "npm run -s -- _make_ cjs -cjs --bundle-cjs",
    "make-mjs-components": "npm run -s -- _make_ mjs",
    "make-components": "npm run -s make-mjs-components",
    "=============================================================================== build": "",
    "pre_build": "echo 'Compiling typescript files'",
    "_build": "build() { npm run compile-$1; echo; npm run -- make-$1-components $2; }; build",
    "_build_": "b() { echo '============='; echo Building $1:; echo '============='; npm run -- _build $1 $2; }; b",
    "build-cjs": "npm run -s -- _build_ cjs --build",
    "build-mjs": "npm run -s -- _build_ mjs",
    "build": "npm run -s build-mjs",
    "build-all": "npm run -s build-mjs ; echo ; npm run -s build-cjs",
    "=============================================================================== mml3": "",
>>>>>>> c735be33
    "premake-mml3-xslt": "cd ts/input/mathml/mml3 && grep '^\\s*\\(<\\|or\\|xmlns\\|excl\\|\">\\)' mml3.ts > mml3.xsl",
    "make-mml3-xslt": "cd ts/input/mathml/mml3 && npx xslt3 -t -xsl:mml3.xsl -export:mml3.sef.json -nogo",
    "postmake-mml3-xslt": "npx rimraf ts/input/mathml/mml3/mml3.xsl",
    "=============================================================================== install": "",
    "link:full": "node -e 'require(\"fs\").symlinkSync(process.cwd(), \"node_modules/mathjax-full\")'",
    "install": "npm run -s link:full",
    "use-cjs": "echo '{\n  \"extends\": \"./tsconfig/cjs.json\"\n}' > tsconfig.json",
    "use-mjs": "echo '{\n  \"extends\": \"./tsconfig/mjs.json\"\n}' > tsconfig.json"
  },
  "devDependencies": {
    "copyfiles": "^2.4.1",
    "diff": "^5.0.0",
    "rimraf": "^3.0.2",
    "tape": "^5.5.3",
    "terser-webpack-plugin": "^5.3.1",
    "tslint": "^6.1.3",
    "tslint-jsdoc-rules": "^0.2.0",
    "tslint-unix-formatter": "^0.2.0",
    "typescript": "^4.6.4",
    "typescript-tools": "^0.3.1",
    "webpack": "^5.72.1",
    "webpack-cli": "^4.9.2"
  },
  "dependencies": {
<<<<<<< HEAD
    "esm": "^3.2.25",
    "mathjax-modern-font": "^1.0.0-alpha.1",
    "mhchemparser": "^4.1.0",
    "mj-context-menu": "^0.6.1",
    "speech-rule-engine": "^4.1.0-beta.1"
=======
    "mathjax-modern-font": "^1.0.0-beta.5",
    "mhchemparser": "^4.2.1",
    "mj-context-menu": "^0.8.1",
    "speech-rule-engine": "^4.1.0-beta.5"
>>>>>>> c735be33
  }
}<|MERGE_RESOLUTION|>--- conflicted
+++ resolved
@@ -1,10 +1,6 @@
 {
   "name": "mathjax-full",
-<<<<<<< HEAD
-  "version": "4.0.0-alpha.1",
-=======
   "version": "4.0.0-beta.1",
->>>>>>> c735be33
   "description": "Beautiful and accessible math in all browsers. MathJax is an open-source JavaScript display engine for LaTeX, MathML, and AsciiMath notation that works in all browsers and in server-side node applications. This package includes the source code as well as the packaged components.",
   "license": "Apache-2.0",
   "type": "module",
@@ -64,20 +60,6 @@
     "AsciiMath"
   ],
   "scripts": {
-<<<<<<< HEAD
-    "clean:js": "npx rimraf js",
-    "clean:es5": "npx rimraf es5",
-    "clean:lib": "npx rimraf 'components/src/**/lib'",
-    "clean": "npm run --silent clean:js && npm run --silent clean:es5 && npm run --silent clean:lib",
-    "copy:mj2": "npx copyfiles -u 1 'ts/input/asciimath/mathjax2/**/*' js",
-    "copy:mml3": "npx copyfiles -u 1 'ts/input/mathml/mml3/mml3.sef.json' js",
-    "copy:font": "npx copyfiles -u 1 'ts/output/*/DefaultFont.*' js",
-    "precompile": "npm run --silent clean:js && npm run --silent copy:font",
-    "compile": "npx tsc",
-    "postcompile": "npm run --silent copy:mj2 && npm run --silent copy:mml3",
-    "premake-components": "npm run --silent clean:es5 && npm run --silent clean:lib",
-    "make-components": "cd components && node bin/makeAll src | grep --line-buffered 'Building\\|Webpacking\\|Copying\\|npx'",
-=======
     "clean:dir": "clean() { npx rimraf $1; }; clean",
     "clean:lib": "clean() { npx rimraf components/$1'/**/lib'; }; clean",
     "clean:mod": "clean() { npm run -s clean:dir $1 && npm run -s clean:lib $1; }; clean",
@@ -122,7 +104,6 @@
     "build": "npm run -s build-mjs",
     "build-all": "npm run -s build-mjs ; echo ; npm run -s build-cjs",
     "=============================================================================== mml3": "",
->>>>>>> c735be33
     "premake-mml3-xslt": "cd ts/input/mathml/mml3 && grep '^\\s*\\(<\\|or\\|xmlns\\|excl\\|\">\\)' mml3.ts > mml3.xsl",
     "make-mml3-xslt": "cd ts/input/mathml/mml3 && npx xslt3 -t -xsl:mml3.xsl -export:mml3.sef.json -nogo",
     "postmake-mml3-xslt": "npx rimraf ts/input/mathml/mml3/mml3.xsl",
@@ -147,17 +128,9 @@
     "webpack-cli": "^4.9.2"
   },
   "dependencies": {
-<<<<<<< HEAD
-    "esm": "^3.2.25",
-    "mathjax-modern-font": "^1.0.0-alpha.1",
-    "mhchemparser": "^4.1.0",
-    "mj-context-menu": "^0.6.1",
-    "speech-rule-engine": "^4.1.0-beta.1"
-=======
     "mathjax-modern-font": "^1.0.0-beta.5",
     "mhchemparser": "^4.2.1",
     "mj-context-menu": "^0.8.1",
     "speech-rule-engine": "^4.1.0-beta.5"
->>>>>>> c735be33
   }
 }