--- conflicted
+++ resolved
@@ -51,14 +51,10 @@
     node load.js tests/parser-mhchem9-tests.js
 
     node load.js tests/parser-noerrors-tests.js
-<<<<<<< HEAD
     node load.js tests/parser-enclose-tests.js
     node load.js tests/parser-cancel-tests.js
-=======
     node load.js tests/parser-extpfeil-tests.js
-
     node load.js tests/parser-amscd-tests.js
->>>>>>> e7ffecd2
 
     ## Physics package.
     node load.js tests/parser-physics-1-0-test.js
