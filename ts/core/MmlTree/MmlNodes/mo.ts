/*************************************************************
 *
 *  Copyright (c) 2017-2022 The MathJax Consortium
 *
 *  Licensed under the Apache License, Version 2.0 (the "License");
 *  you may not use this file except in compliance with the License.
 *  You may obtain a copy of the License at
 *
 *      http://www.apache.org/licenses/LICENSE-2.0
 *
 *  Unless required by applicable law or agreed to in writing, software
 *  distributed under the License is distributed on an "AS IS" BASIS,
 *  WITHOUT WARRANTIES OR CONDITIONS OF ANY KIND, either express or implied.
 *  See the License for the specific language governing permissions and
 *  limitations under the License.
 */

/**
 * @fileoverview  Implements the MmlMo node
 *
 * @author dpvc@mathjax.org (Davide Cervone)
 */

import {PropertyList} from '../../Tree/Node.js';
import {AbstractMmlTokenNode, MmlNode, AttributeList, TEXCLASS} from '../MmlNode.js';
import {MmlMrow} from './mrow.js';
import {MmlMover, MmlMunder, MmlMunderover} from './munderover.js';
import {OperatorList, OPTABLE, getRange, MMLSPACING} from '../OperatorDictionary.js';
import {unicodeChars, unicodeString} from '../../../util/string.js';

/*****************************************************************/
/**
 *  Implements the MmlMo node class (subclass of AbstractMmlTokenNode)
 */

export class MmlMo extends AbstractMmlTokenNode {

  /**
   * @override
   */
  public static defaults: PropertyList = {
    ...AbstractMmlTokenNode.defaults,
    form: 'infix',
    fence: false,
    separator: false,
    lspace: 'thickmathspace',
    rspace: 'thickmathspace',
    stretchy: false,
    symmetric: false,
    maxsize: 'infinity',
    minsize: '0em', // MathML says '1em', but that is larger than some natural sizes
    largeop: false,
    movablelimits: false,
    accent: false,
    linebreak: 'auto',
    lineleading: '100%',
    linebreakstyle: 'before',
    indentalign: 'auto',
    indentshift: '0',
    indenttarget: '',
    indentalignfirst: 'indentalign',
    indentshiftfirst: 'indentshift',
    indentalignlast: 'indentalign',
    indentshiftlast: 'indentshift'
  };

  /**
   * The MathML spacing values for the TeX classes
   */
  public static MMLSPACING = MMLSPACING;

  /**
   * The Operator Dictionary
   */
  public static OPTABLE: {[form: string]: OperatorList} = OPTABLE;

  /**
   * Pattern for matching when the contents is one ore more pseudoscripts
   */
  public static pseudoScripts = new RegExp([
    '^["\'*`',
    '\u00AA',               // FEMININE ORDINAL INDICATOR
    '\u00B0',               // DEGREE SIGN
    '\u00B2-\u00B4',        // SUPERSCRIPT 2 and 3, ACUTE ACCENT
    '\u00B9',               // SUPERSCRIPT ONE
    '\u00BA',               // MASCULINE ORDINAL INDICATOR
    '\u2018-\u201F',        // Various double and single quotation marks (up and down)
    '\u2032-\u2037\u2057',  // Primes and reversed primes (forward and reversed)
    '\u2070\u2071',         // SUPERSCRIPT 0 and i
    '\u2074-\u207F',        // SUPERCRIPT 4 through 9, -, =, (, ), and n
    '\u2080-\u208E',        // SUBSCRIPT 0 through 9, -, =, (, ).
    ']+$'
  ].join(''));

  /**
   * Pattern for when contents is a collection of primes
   */
   protected static primes = new RegExp([
     '^["\'`',
     '\u2018-\u201F',        // Various double and single quotation marks (up and down)
     ']+$'
   ].join(''));

   /**
    * Default map for remapping prime characters
    */
  protected static remapPrimes: {[n: number]: number} = {
     0x0022: 0x2033,   // double quotes
     0x0027: 0x2032,   // single quote
     0x0060: 0x2035,   // back quote
     0x2018: 0x2035,   // open single quote
     0x2019: 0x2032,   // close single quote
     0x201A: 0x2032,   // low open single quote
     0x201B: 0x2035,   // reversed open single quote
     0x201C: 0x2036,   // open double quote
     0x201D: 0x2033,   // close double quote
     0x201E: 0x2033,   // low open double quote
     0x201F: 0x2036,   // reversed open double quote
  };

  /**
   * Regular expression matching characters that are marked as math accents
   */
  protected static mathaccents = new RegExp([
    '^[',
    '\u00B4\u0301\u02CA',  // acute
    '\u0060\u0300\u02CB',  // grave
    '\u00A8\u0308',        // ddot
    '\u007E\u0303\u02DC',  // tilde
    '\u00AF\u0304\u02C9',  // bar
    '\u02D8\u0306',        // breve
    '\u02C7\u030C',        // check
    '\u005E\u0302\u02C6',  // hat
    '\u2192\u20D7',        // vec
    '\u02D9\u0307',        // dot
    '\u02DA\u030A',        // mathring
    '\u20DB',              // dddot
    '\u20DC',              // ddddot
    ']$'
  ].join(''));

  /**
   * The internal TeX class of the node (for use with getter/setter below)
   */
  public _texClass: number = null;

  /**
   * Use a getter to look up the TeX class from the operator table if it hasn't
   * been set yet (but don't save it in case the form changes when it is in its
   * location).
   */
  public get texClass() {
    if (this._texClass === null) {
      let mo = this.getText();
      let [form1, form2, form3] = this.handleExplicitForm(this.getForms());
      let OPTABLE = (this.constructor as typeof MmlMo).OPTABLE;
      let def = OPTABLE[form1][mo] || OPTABLE[form2][mo] || OPTABLE[form3][mo];
      return def ? def[2] : TEXCLASS.REL;
    }
    return this._texClass;
  }

  /**
   * Use a setter to store the actual value in _texClass;
   */
  public set texClass(value: number) {
    this._texClass = value;
  }

  /**
   * The default MathML spacing on the left
   */
  /* tslint:disable-next-line:whitespace */
  public lspace = 5/18;

  /**
   * The default MathML spacing on the right
   */
  /* tslint:disable-next-line:whitespace */
  public rspace = 5/18;

  /**
   * @override
   */
  public get kind() {
    return 'mo';
  }

  /**
   * All <mo> are considered embellished
   * @override
   */
  public get isEmbellished() {
    return true;
  }

  /**
   * @return {MmlNode}  The node that is the outermost embellished operator
   *                    with this node as its core
   */
  public coreParent(): MmlNode {
    let embellished = this;
    let parent = this as MmlNode;
    let math = this.factory.getNodeClass('math');
    while (parent && parent.isEmbellished && parent.coreMO() === this && !(parent instanceof math)) {
      embellished = parent;
      parent = (parent as MmlNode).parent;
    }
    return embellished;
  }

  /**
   * @param {MmlNode} parent  The node whose core text is to be obtained
   * @return {string}         The text of the core MO of the given parent element
   */
  public coreText(parent: MmlNode): string {
    if (!parent) {
      return '';
    }
    if (parent.isEmbellished) {
      return (parent.coreMO() as MmlMo).getText();
    }
    while ((((parent.isKind('mrow') ||
<<<<<<< HEAD
              (parent.isKind('TeXAtom') && parent.texClass < TEXCLASS.VCENTER) ||
=======
              parent.isKind('TeXAtom') ||
>>>>>>> c735be33
              parent.isKind('mstyle') ||
              parent.isKind('mphantom')) && parent.childNodes.length === 1) ||
            parent.isKind('munderover')) && parent.childNodes[0]) {
      parent = parent.childNodes[0];
    }
    return (parent.isToken ? (parent as AbstractMmlTokenNode).getText() : '');
  }

  /**
   * @override
   */
  public hasSpacingAttributes() {
    return this.attributes.isSet('lspace') || this.attributes.isSet('rspace');
  }

  /**
   * @return {boolean}  True is this mo is an accent in an munderover construction
   */
  get isAccent(): boolean {
    let accent = false;
    const node = this.coreParent().parent;
    if (node) {
      const key = (node.isKind('mover') ?
                   (node.childNodes[(node as MmlMover).over].coreMO() ?
                    'accent' : '') :
                   node.isKind('munder') ?
                   (node.childNodes[(node as MmlMunder).under].coreMO() ?
                    'accentunder' : '') :
                   node.isKind('munderover') ?
                   (this === node.childNodes[(node as MmlMunderover).over].coreMO() ?
                    'accent' :
                    this === node.childNodes[(node as MmlMunderover).under].coreMO() ?
                    'accentunder' : '') :
                   '');
      if (key) {
        const value = node.attributes.getExplicit(key);
        accent = (value !== undefined ? accent : this.attributes.get('accent')) as boolean;
      }
    }
    return accent;
  }

  /**
   * Produce the texClass based on the operator dictionary values
   *
   * @override
   */
  public setTeXclass(prev: MmlNode): MmlNode {
    let {form, fence} = this.attributes.getList('form', 'fence') as {form: string, fence: string};
    if (this.getProperty('texClass') === undefined && this.hasSpacingAttributes()) {
      return null;
    }
    if (fence && this.texClass === TEXCLASS.REL) {
      if (form === 'prefix') {
        this.texClass = TEXCLASS.OPEN;
      }
      if (form === 'postfix') {
        this.texClass = TEXCLASS.CLOSE;
      }
    }
    return this.adjustTeXclass(prev);
  }
  /**
   * Follow the TeXBook rules for adjusting the TeX class once its neighbors are known
   *
   * @param {MmlNode} prev  The node appearing before this one in the output
   * @return {MmlNode}      The last node displayed (this node)
   */
  public adjustTeXclass(prev: MmlNode): MmlNode {
    let texClass = this.texClass;
    let prevClass = this.prevClass;
    if (texClass === TEXCLASS.NONE) {
      return prev;
    }
    if (prev) {
      if (prev.getProperty('autoOP') && (texClass === TEXCLASS.BIN || texClass === TEXCLASS.REL)) {
        prevClass = prev.texClass = TEXCLASS.ORD;
      }
      prevClass = this.prevClass = (prev.texClass || TEXCLASS.ORD);
      this.prevLevel = this.attributes.getInherited('scriptlevel') as number;
    } else {
      prevClass = this.prevClass = TEXCLASS.NONE;
    }
    if (texClass === TEXCLASS.BIN &&
        (prevClass === TEXCLASS.NONE || prevClass === TEXCLASS.BIN || prevClass === TEXCLASS.OP ||
         prevClass === TEXCLASS.REL || prevClass === TEXCLASS.OPEN || prevClass === TEXCLASS.PUNCT)) {
      this.texClass = TEXCLASS.ORD;
    } else if (prevClass === TEXCLASS.BIN &&
               (texClass === TEXCLASS.REL || texClass === TEXCLASS.CLOSE || texClass === TEXCLASS.PUNCT)) {
      prev.texClass = this.prevClass = TEXCLASS.ORD;
    } else if (texClass === TEXCLASS.BIN) {
      //
      // Check if node is the last one in its container since the rule
      // above only takes effect if there is a node that follows.
      //
      let child: MmlNode = this;
      let parent = this.parent;
      while (parent && parent.parent && parent.isEmbellished &&
             (parent.childNodes.length === 1 ||
              (!parent.isKind('mrow') && parent.core() === child))) {
        child = parent;
        parent = parent.parent;
      }
      if (parent.childNodes[parent.childNodes.length - 1] === child) {
        this.texClass = TEXCLASS.ORD;
      }
    }
    return this;
  }

  /**
   * Do the normal inheritance, then look up the attributes from the operator dictionary.
   * If there is no dictionary entry, get the TeX class from the Unicode range list.
   *
   * @override
   */
  public setInheritedAttributes(attributes: AttributeList = {},
                                display: boolean = false, level: number = 0, prime: boolean = false) {
    super.setInheritedAttributes(attributes, display, level, prime);
    let mo = this.getText();
    this.checkOperatorTable(mo);
    this.checkPseudoScripts(mo);
    this.checkPrimes(mo);
    this.checkMathAccent(mo);
  }

  /**
   * Set the attributes from the operator table
   *
   * @param {string} mo   The test of the mo element
   */
  protected checkOperatorTable(mo: string) {
    let [form1, form2, form3] = this.handleExplicitForm(this.getForms());
    this.attributes.setInherited('form', form1);
    let OPTABLE = (this.constructor as typeof MmlMo).OPTABLE;
    let def = OPTABLE[form1][mo] || OPTABLE[form2][mo] || OPTABLE[form3][mo];
    if (def) {
      if (this.getProperty('texClass') === undefined) {
        this.texClass = def[2];
      }
      for (const name of Object.keys(def[3] || {})) {
        this.attributes.setInherited(name, def[3][name]);
      }
      this.lspace = (def[0] + 1) / 18;
      this.rspace = (def[1] + 1) / 18;
    } else {
      let range = getRange(mo);
      if (range) {
        if (this.getProperty('texClass') === undefined) {
          this.texClass = range[2];
        }
        const spacing = (this.constructor as typeof MmlMo).MMLSPACING[range[2]];
        this.lspace = (spacing[0] + 1) / 18;
        this.rspace = (spacing[1] + 1) / 18;
      }
    }
  }

  /**
   * @return {[string, string, string]}  The list of form attribute values in the
   *                                     order they should be tested, based on the
   *                                     position of the element in its parent.
   */
  public getForms(): [string, string, string] {
    let core: MmlNode = this;
    let parent = this.parent;
    let Parent = this.Parent;
    while (Parent && Parent.isEmbellished) {
      core = parent;
      parent = Parent.parent;
      Parent = Parent.Parent;
    }
    if (parent && parent.isKind('mrow') && (parent as MmlMrow).nonSpaceLength() !== 1) {
      if ((parent as MmlMrow).firstNonSpace() === core) {
        return ['prefix', 'infix', 'postfix'];
      }
      if ((parent as MmlMrow).lastNonSpace() === core) {
        return ['postfix', 'infix', 'prefix'];
      }
    }
    return ['infix', 'prefix', 'postfix'];
  }

  /**
   * @param {string[]} forms     The three forms in the default order they are to be tested
   * @return {string[]}          The forms in the new order, if there is an explicit form attribute
   */
  protected handleExplicitForm(forms: string[]): string[] {
    if (this.attributes.isSet('form')) {
      const form = this.attributes.get('form') as string;
      forms = [form].concat(forms.filter(name => (name !== form)));
    }
    return forms;
  }

  /**
   * Mark the mo as a pseudoscript if it is one.  True means it is,
   *   false means it is a pseudo-script character, but in an msup (so needs a variant form)
   *
   * @param {string} mo   The test of the mo element
   */
  protected checkPseudoScripts(mo: string) {
    const PSEUDOSCRIPTS = (this.constructor as typeof MmlMo).pseudoScripts;
    if (!mo.match(PSEUDOSCRIPTS)) return;
    const parent = this.coreParent().Parent;
    const isPseudo = !parent || !(parent.isKind('msubsup') && !parent.isKind('msub'));
    this.setProperty('pseudoscript', isPseudo);
    if (isPseudo) {
      this.attributes.setInherited('lspace', 0);
      this.attributes.setInherited('rspace', 0);
    }
  }

  /**
   * Determine whether the mo consists of primes, and remap them if so.
   *
   * @param {string} mo   The test of the mo element
   */
  protected checkPrimes(mo: string) {
    const PRIMES = (this.constructor as typeof MmlMo).primes;
    if (!mo.match(PRIMES)) return;
    const REMAP = (this.constructor as typeof MmlMo).remapPrimes;
    const primes = unicodeString(unicodeChars(mo).map(c => REMAP[c]));
    this.setProperty('primes', primes);
  }

  /**
   * Determine whether the mo is a mathaccent character
   *
   * @param {string} mo   The test of the mo element
   */
  protected checkMathAccent(mo: string) {
    const parent = this.Parent;
    if (this.getProperty('mathaccent') !== undefined || !parent || !parent.isKind('munderover')) return;
    const [base, under, over] = parent.childNodes;
    if (base.isEmbellished && base.coreMO() === this) return;
    const isUnder = !!(under && under.isEmbellished && under.coreMO() === this);
    const isOver = !!(over && over.isEmbellished && under.coreMO() === this);
    if (!isUnder && !isOver) return;
    const MATHACCENT = (this.constructor as typeof MmlMo).mathaccents;
    if (mo.match(MATHACCENT)) {
      this.setProperty('mathaccent', true);
    }
  }

}<|MERGE_RESOLUTION|>--- conflicted
+++ resolved
@@ -221,11 +221,7 @@
       return (parent.coreMO() as MmlMo).getText();
     }
     while ((((parent.isKind('mrow') ||
-<<<<<<< HEAD
-              (parent.isKind('TeXAtom') && parent.texClass < TEXCLASS.VCENTER) ||
-=======
               parent.isKind('TeXAtom') ||
->>>>>>> c735be33
               parent.isKind('mstyle') ||
               parent.isKind('mphantom')) && parent.childNodes.length === 1) ||
             parent.isKind('munderover')) && parent.childNodes[0]) {
