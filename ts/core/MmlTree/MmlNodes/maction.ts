/*************************************************************
 *
 *  Copyright (c) 2017-2022 The MathJax Consortium
 *
 *  Licensed under the Apache License, Version 2.0 (the "License");
 *  you may not use this file except in compliance with the License.
 *  You may obtain a copy of the License at
 *
 *      http://www.apache.org/licenses/LICENSE-2.0
 *
 *  Unless required by applicable law or agreed to in writing, software
 *  distributed under the License is distributed on an "AS IS" BASIS,
 *  WITHOUT WARRANTIES OR CONDITIONS OF ANY KIND, either express or implied.
 *  See the License for the specific language governing permissions and
 *  limitations under the License.
 */

/**
 * @fileoverview  Implements the MmlMaction node
 *
 * @author dpvc@mathjax.org (Davide Cervone)
 */

import {PropertyList} from '../../Tree/Node.js';
import {MmlNode, AbstractMmlNode} from '../MmlNode.js';

/*****************************************************************/
/**
 *  Implements the MmlMaction node class (subclass of AbstractMmlNode)
 */

export class MmlMaction extends AbstractMmlNode {

  /**
   * @override
   */
  public static defaults: PropertyList = {
    ...AbstractMmlNode.defaults,
    actiontype: 'toggle',
    selection: 1
  };

  /**
   * @override
   */
  public get kind() {
    return 'maction';
  }

  /**
   * At least one child
   * @override
   */
  public get arity() {
    return 1;
  }

  /**
   * @return {MmlNode}  The selected child node (or an mrow if none selected)
   */
  public get selected(): MmlNode {
    const selection = this.attributes.get('selection') as number;
    const i = Math.max(1, Math.min(this.childNodes.length, selection)) - 1;
    return this.childNodes[i] || this.factory.create('mrow');
  }

  /**
   * @override
   */
  public get isEmbellished() {
    return this.selected.isEmbellished;
  }

  /**
   * @override
   */
  public get isSpacelike() {
    return this.selected.isSpacelike;
  }

  /**
   * @override
   */
  public core(): MmlNode {
    return this.selected.core();
  }

  /**
   * @override
   */
  public coreMO(): MmlNode {
    return this.selected.coreMO();
  }

  /**
   * @override
   */
  protected verifyAttributes(options: PropertyList) {
    super.verifyAttributes(options);
    if (this.attributes.get('actiontype') !== 'toggle' &&
        this.attributes.getExplicit('selection') !== undefined) {
      const attributes = this.attributes.getAllAttributes();
      delete attributes.selection;
    }
  }

  /**
   * Get the TeX class from the selceted node
   * For tooltips, set TeX classes within the tip as a separate math list
   *
   * @override
   */
  public setTeXclass(prev: MmlNode) {
    if (this.attributes.get('actiontype') === 'tooltip' && this.childNodes[1]) {
      this.childNodes[1].setTeXclass(null);
    }
    let selected = this.selected;
    prev = selected.setTeXclass(prev);
    this.updateTeXclass(selected);
    return prev;
  }

  /**
   * Select the next child for a toggle action
   */
  public nextToggleSelection() {
<<<<<<< HEAD
    // This can now be a string when rerendering.
    let selection = Math.max(
      1, parseInt(this.attributes.get('selection') as string, 10) + 1);
=======
    let selection = Math.max(1, parseInt(this.attributes.get('selection') as string) + 1);
>>>>>>> 037fa53a
    if (selection > this.childNodes.length) {
      selection = 1;
    }
    this.attributes.set('selection', selection);
  }

}<|MERGE_RESOLUTION|>--- conflicted
+++ resolved
@@ -124,13 +124,7 @@
    * Select the next child for a toggle action
    */
   public nextToggleSelection() {
-<<<<<<< HEAD
-    // This can now be a string when rerendering.
-    let selection = Math.max(
-      1, parseInt(this.attributes.get('selection') as string, 10) + 1);
-=======
     let selection = Math.max(1, parseInt(this.attributes.get('selection') as string) + 1);
->>>>>>> 037fa53a
     if (selection > this.childNodes.length) {
       selection = 1;
     }
