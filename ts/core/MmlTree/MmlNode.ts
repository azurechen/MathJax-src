--- conflicted
+++ resolved
@@ -43,20 +43,10 @@
   CLOSE: 5,
   PUNCT: 6,
   INNER: 7,
-<<<<<<< HEAD
-  VCENTER: 8,  // Used in TeXAtom, but not for spacing
-  VTOP: 9,     // Used in TeXAtom, but not for spacing
-  VBOX: 10,    // Used in TeXAtom, but not for spacing
   NONE:   -1
 };
 
-export const TEXCLASSNAMES = ['ORD', 'OP', 'BIN', 'REL', 'OPEN', 'CLOSE', 'PUNCT', 'INNER', 'VCENTER', 'VTOP', 'VBOX'];
-=======
-  NONE:   -1
-};
-
 export const TEXCLASSNAMES = ['ORD', 'OP', 'BIN', 'REL', 'OPEN', 'CLOSE', 'PUNCT', 'INNER'];
->>>>>>> c735be33
 
 /**
  *  The spacing sizes used by the TeX spacing table below.
@@ -666,15 +656,6 @@
     if (prevClass === TEXCLASS.NONE || texClass === TEXCLASS.NONE) {
       return '';
     }
-<<<<<<< HEAD
-    if (prevClass >= TEXCLASS.VCENTER) {
-      prevClass = TEXCLASS.ORD;
-    }
-    if (texClass >= TEXCLASS.VCENTER) {
-      texClass = TEXCLASS.ORD;
-    }
-=======
->>>>>>> c735be33
     let space = TEXSPACE[prevClass][texClass];
     if ((this.prevLevel > 0 || this.attributes.get('scriptlevel') > 0) && space >= 0) {
       return '';
@@ -700,11 +681,7 @@
    *   If the prime style is true, set it as a property (it is not a MathML attribute)
    *   Check that the number of children is correct
    *   Reset the indent attributes for linebreak containers
-<<<<<<< HEAD
-   *   Finally, push any inherited attributes to teh children.
-=======
    *   Finally, push any inherited attributes to the children.
->>>>>>> c735be33
    *
    * @override
    */
