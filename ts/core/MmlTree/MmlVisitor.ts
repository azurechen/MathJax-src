/*************************************************************
 *
 *  Copyright (c) 2017-2022 The MathJax Consortium
 *
 *  Licensed under the Apache License, Version 2.0 (the "License");
 *  you may not use this file except in compliance with the License.
 *  You may obtain a copy of the License at
 *
 *      http://www.apache.org/licenses/LICENSE-2.0
 *
 *  Unless required by applicable law or agreed to in writing, software
 *  distributed under the License is distributed on an "AS IS" BASIS,
 *  WITHOUT WARRANTIES OR CONDITIONS OF ANY KIND, either express or implied.
 *  See the License for the specific language governing permissions and
 *  limitations under the License.
 */

/**
 * @fileoverview  A visitor class that visits MmlNode trees
 *
 * @author dpvc@mathjax.org (Davide Cervone)
 */

import {MmlNode, TextNode, XMLNode, TEXCLASS, TEXCLASSNAMES} from './MmlNode.js';
import {MmlMi} from './MmlNodes/mi.js';
import {HtmlNode} from './MmlNodes/HtmlNode.js';
import {MmlFactory} from './MmlFactory.js';
import {AbstractVisitor} from '../Tree/Visitor.js';
import {PropertyList} from '../Tree/Node.js';
import {lookup} from '../../util/Options.js';

export const DATAMJX = 'data-mjx-';

/*****************************************************************/
/**
 *  Implements the MmlVisitor (subclass of Visitor, and base class
 *  for visitors that accept MmlNode trees)
 */

export class MmlVisitor extends AbstractVisitor<MmlNode> {

  /**
   * MmlNode kinds to replace with other names
   */
  public static rename: PropertyList = {
    TeXAtom: 'mrow'
  };

  /**
   * Translations for the internal mathvariants
   */
  public static variants: PropertyList = {
    '-tex-calligraphic':      'script',
    '-tex-bold-calligraphic': 'bold-script',
    '-tex-oldstyle':          'normal',
    '-tex-bold-oldstyle':     'bold',
    '-tex-mathit':            'italic'
  };

  /**
   * Attributes to include on every element of a given kind
   */
  public static defaultAttributes: {[kind: string]: PropertyList} = {
    math: {
      xmlns: 'http://www.w3.org/1998/Math/MathML'
    }
  };

  /**
   * @param {MmlFactory} factory  The MmlNode factory (defaults to MmlFactory if not given)
   *
   * @constructor
   * @extends {AbstractVisitor}
   */
  constructor(factory: MmlFactory = null) {
    if (!factory) {
      factory = new MmlFactory();
    }
    super(factory);
  }

  /***********************************************/
  /**
   * Stubs for overriding in subclasses
   */

  /**
   * @param {TextNode} node  The TextNode to visit
   * @param {any[]} args  Any arguments needed by the visitor
   * @return {any}  Any return value needed for the visitor
   */
  public visitTextNode(_node: TextNode, ..._args: any[]): any {}

  /**
   * @param {XMLNode} node   The XMLNode to visit
   * @param {any[]} args     Any arguments needed by the visitor
   * @return {any}           Any return value needed for the visitor
   */
  public visitXMLNode(_node: XMLNode, ..._args: any[]): any {}

  /**
   * @param {HtmlNode} node  The XMLNode to visit
   * @param {any[]} args     Any arguments needed by the visitor
   * @return {any}           Any return value needed for the visitor
   */
  public visitHtmlNode(_node: HtmlNode<any>, ..._args: any[]): any {}

  /***********************************************/
  /**
   * Utilities for handling attributes
   */

  /**
<<<<<<< HEAD
   * @param {MmlNode} node  The node whose kind is nedded
=======
   * @param {MmlNode} node  The node whose kind is needed
>>>>>>> 4464efca
   * @return {string}       The MamlML node name for that kind
   */
  protected getKind(node: MmlNode): string {
    const kind = node.kind;
    return lookup(kind, (this.constructor as typeof MmlVisitor).rename, kind);
  }

  /***********************************************/
  /**
   * Utilities for handling attributes
   */

  /**
   * @param {MmlNode} node    The node whose attributes are to be produced
   * @return {PropertyList}   The attribute list
   */
  protected getAttributeList(node: MmlNode): PropertyList {
    const CLASS = this.constructor as typeof MmlVisitor;
    const defaults = lookup(node.kind, CLASS.defaultAttributes, {});
    const attributes = Object.assign(
      {},
      defaults,
      this.getDataAttributes(node),
      node.attributes.getAllAttributes()
    ) as PropertyList;
    const variants = CLASS.variants;
    if (attributes.hasOwnProperty('mathvariant') && variants.hasOwnProperty(attributes.mathvariant as string)) {
      attributes.mathvariant = variants[attributes.mathvariant as string];
    }
    return attributes;
  }

  /**
   * Create the list of data-mjx-* attributes
   *
   * @param {MmlNode} node    The node whose data list is to be generated
   * @return {PropertyList}   The final class attribute list
   */
  protected getDataAttributes(node: MmlNode): PropertyList {
    const data = {} as PropertyList;
    const variant = node.attributes.getExplicit('mathvariant') as string;
    const variants = (this.constructor as typeof MmlVisitor).variants;
    variant && variants.hasOwnProperty(variant) && this.setDataAttribute(data, 'variant', variant);
    node.getProperty('variantForm') && this.setDataAttribute(data, 'alternate', '1');
    node.getProperty('pseudoscript') && this.setDataAttribute(data, 'pseudoscript', 'true');
    node.getProperty('autoOP') === false && this.setDataAttribute(data, 'auto-op', 'false');
    const scriptalign = node.getProperty('scriptalign') as string;
    scriptalign && this.setDataAttribute(data, 'script-align', scriptalign);
    const texclass = node.getProperty('texClass') as number;
    if (texclass !== undefined) {
      let setclass = true;
      if (texclass === TEXCLASS.OP && node.isKind('mi')) {
        const name = (node as MmlMi).getText();
        setclass = !(name.length > 1 && name.match(MmlMi.operatorName));
      }
      setclass && this.setDataAttribute(data, 'texclass', texclass < 0 ? 'NONE' : TEXCLASSNAMES[texclass]);
    }
    node.getProperty('scriptlevel') && node.getProperty('useHeight') === false &&
      this.setDataAttribute(data, 'smallmatrix', 'true');
    return data;
  }

  /**
   * @param {PropertyList} data   The class attribute list
   * @param {string} name         The name for the data-mjx-name attribute
   * @param {string} value        The value of the attribute
   */
  protected setDataAttribute(data: PropertyList, name: string, value: string) {
    data[DATAMJX + name] = value;
  }

}<|MERGE_RESOLUTION|>--- conflicted
+++ resolved
@@ -111,11 +111,7 @@
    */
 
   /**
-<<<<<<< HEAD
-   * @param {MmlNode} node  The node whose kind is nedded
-=======
    * @param {MmlNode} node  The node whose kind is needed
->>>>>>> 4464efca
    * @return {string}       The MamlML node name for that kind
    */
   protected getKind(node: MmlNode): string {
