--- conflicted
+++ resolved
@@ -265,23 +265,6 @@
     for (const data of [[this.getLineBBox(0).L, 'space',  'marginLeft', 0],
                         [this.getLineBBox(n).R, 'rspace', 'marginRight', n]]) {
       const [dimen, name, margin, i] = data as [number, string, string, number];
-<<<<<<< HEAD
-      if (dimen) {
-        const space = this.em(dimen);
-        if (breakable) {
-          const node = adaptor.node('mjx-break', SPACE[space] ? {size: SPACE[space]} :
-                                    {style: {'font-size': dimen.toFixed(1) + '%'}});
-          adaptor.insert(node, this.dom[i]);
-        } else {
-          if (SPACE[space]) {
-            adaptor.setAttribute(this.dom[i], name, SPACE[space]);
-          } else {
-            adaptor.setStyle(this.dom[i], margin, space);
-          }
-        }
-      } else if (breakable && name == 'space') {
-        adaptor.insert(adaptor.node('mjx-break', {style: {'font-size': 0}}), this.dom[i]);
-=======
       const space = this.em(dimen);
       if (breakable && name === 'space') {
         const node = adaptor.node('mjx-break', SPACE[space] ? {size: SPACE[space]} :
@@ -293,7 +276,6 @@
         } else {
           adaptor.setStyle(this.dom[i], margin, space);
         }
->>>>>>> c735be33
       }
     }
   }
