/*************************************************************
 *
 *  Copyright (c) 2017-2022 The MathJax Consortium
 *
 *  Licensed under the Apache License, Version 2.0 (the "License");
 *  you may not use this file except in compliance with the License.
 *  You may obtain a copy of the License at
 *
 *      http://www.apache.org/licenses/LICENSE-2.0
 *
 *  Unless required by applicable law or agreed to in writing, software
 *  distributed under the License is distributed on an "AS IS" BASIS,
 *  WITHOUT WARRANTIES OR CONDITIONS OF ANY KIND, either express or implied.
 *  See the License for the specific language governing permissions and
 *  limitations under the License.
 */

/**
 * @fileoverview  Implements the ChtmlMath wrapper for the MmlMath object
 *
 * @author dpvc@mathjax.org (Davide Cervone)
 */

import {CHTML} from '../../chtml.js';
import {ChtmlWrapper, ChtmlWrapperClass} from '../Wrapper.js';
import {ChtmlWrapperFactory} from '../WrapperFactory.js';
import {ChtmlCharOptions, ChtmlVariantData, ChtmlDelimiterData,
        ChtmlFontData, ChtmlFontDataClass} from '../FontData.js';
import {CommonMath, CommonMathClass, CommonMathMixin} from '../../common/Wrappers/math.js';
import {MmlNode} from '../../../core/MmlTree/MmlNode.js';
import {MmlMath} from '../../../core/MmlTree/MmlNodes/math.js';
import {StyleList} from '../../../util/StyleList.js';
import {BBox} from '../../../util/BBox.js';

/*****************************************************************/
/**
 * The ChtmlMath interface for the CHTML Math wrapper
 *
 * @template N  The HTMLElement node class
 * @template T  The Text node class
 * @template D  The Document class
 */
export interface ChtmlMathNTD<N, T, D> extends ChtmlWrapper<N, T, D>, CommonMath<
  N, T, D,
  CHTML<N, T, D>, ChtmlWrapper<N, T, D>, ChtmlWrapperFactory<N, T, D>, ChtmlWrapperClass<N, T, D>,
  ChtmlCharOptions, ChtmlVariantData, ChtmlDelimiterData, ChtmlFontData, ChtmlFontDataClass
> {}

/**
 * The ChtmlMathClass interface for the CHTML Math wrapper
 *
 * @template N  The HTMLElement node class
 * @template T  The Text node class
 * @template D  The Document class
 */
export interface ChtmlMathClass<N, T, D> extends ChtmlWrapperClass<N, T, D>, CommonMathClass<
  N, T, D,
  CHTML<N, T, D>, ChtmlWrapper<N, T, D>, ChtmlWrapperFactory<N, T, D>, ChtmlWrapperClass<N, T, D>,
  ChtmlCharOptions, ChtmlVariantData, ChtmlDelimiterData, ChtmlFontData, ChtmlFontDataClass
> {
  new(factory: ChtmlWrapperFactory<N, T, D>, node: MmlNode, parent?: ChtmlWrapper<N, T, D>): ChtmlMathNTD<N, T, D>;
}


/*****************************************************************/

/**
 * The ChtmlMath wrapper class for the MmlMath class
 */
export const ChtmlMath = (function <N, T, D>(): ChtmlMathClass<N, T, D> {

  const Base = CommonMathMixin<
      N, T, D,
      CHTML<N, T, D>, ChtmlWrapper<N, T, D>, ChtmlWrapperFactory<N, T, D>, ChtmlWrapperClass<N, T, D>,
      ChtmlCharOptions, ChtmlVariantData, ChtmlDelimiterData, ChtmlFontData, ChtmlFontDataClass,
      ChtmlMathClass<N, T, D>
    >(ChtmlWrapper);

  // Avoid message about base constructors not having the same type
  //   (they should both be ChtmlWrapper<N, T, D>, but are thought of as different by typescript)
  // @ts-ignore
  return class ChtmlMath extends Base implements ChtmlMathNTD<N, T, D> {

    /**
     * @override
     */
    public static kind = MmlMath.prototype.kind;

    /**
     * @override
     */
    public static styles: StyleList = {
      'mjx-math': {
        'line-height': 0,
        'text-align': 'left',
        'text-indent': 0,
        'font-style': 'normal',
        'font-weight': 'normal',
        'font-size': '100%',
        'font-size-adjust': 'none',
        'letter-spacing': 'normal',
        'word-wrap': 'normal',
        'word-spacing': 'normal',
        'direction': 'ltr',
        'padding': '1px 0'
      },
      'mjx-container[jax="CHTML"][display="true"]': {
        display: 'block',
        'text-align': 'center',
        'justify-content': 'center',
        margin: '1em 0'
      },
      'mjx-container[jax="CHTML"][display="true"][width="full"]': {
        display: 'flex',
      },
      'mjx-container[jax="CHTML"][display="true"] mjx-math': {
        padding: 0
      },
      'mjx-container[jax="CHTML"][justify="left"]': {
        'text-align': 'left',
        'justify-content': 'left'
      },
      'mjx-container[jax="CHTML"][justify="right"]': {
        'text-align': 'right',
        'justify-content': 'right'
      },
      //
<<<<<<< HEAD
      //  For inline breakpoints, use a scaled space and make it breakable
      //    (The space is .25em, so make everything 4 times the usual.
      //     This will need to be adjusted when we do other fonts: we will
      //     need one where the space is 1em)
      //
      'mjx-break::after': {
        content: '" "',
        'white-space': 'normal'
      },
      'mjx-break[size="1"]': {
        'font-size': '11.1%'
      },
      'mjx-break[size="2"]': {
        'font-size': '16.7%'
      },
      'mjx-break[size="3"]': {
        'font-size': '22.2%'
      },
      'mjx-break[size="4"]': {
        'font-size': '27.8%'
      },
      'mjx-break[size="5"]': {
        'font-size': '33.3%'
=======
      //  For inline breakpoints, use a space that is 1em width, make it breakable,
      //    and then set the letter-spacing to make the sace the proper size.
      //
      'mjx-container[jax="CHTML"] mjx-break::after': {
        content: '" "',
        'white-space': 'normal',
        'font-family': 'MJX-BRK'
      },
      'mjx-break[size="0"]': {
        'letter-spacing': (.001 - 1) + 'em'
      },
      'mjx-break[size="1"]': {
        'letter-spacing': (.111 - 1) + 'em'
      },
      'mjx-break[size="2"]': {
        'letter-spacing': (.167 - 1) + 'em'
      },
      'mjx-break[size="3"]': {
        'letter-spacing': (.222 - 1) + 'em'
      },
      'mjx-break[size="4"]': {
        'letter-spacing': (.278 - 1) + 'em'
      },
      'mjx-break[size="5"]': {
        'letter-spacing': (.333 - 1) + 'em'
>>>>>>> c735be33
      },
      'mjx-math[breakable]': {
        display: 'inline'
      }
    };

    /**
     *  Handle displayed equations (set min-width, and so on).
     */
    protected handleDisplay(parent: N) {
      const adaptor = this.adaptor;
      const [align, shift] = this.getAlignShift();
      if (align !== 'center') {
        adaptor.setAttribute(parent, 'justify', align);
      }
      if (this.bbox.pwidth === BBox.fullWidth) {
        adaptor.setAttribute(parent, 'width', 'full');
        if (this.jax.table) {
          let {L, w, R} = this.jax.table.getOuterBBox();
          if (align === 'right') {
            R = Math.max(R || -shift, -shift);
          } else if (align === 'left') {
            L = Math.max(L || shift, shift);
          } else if (align === 'center') {
            w += 2 * Math.abs(shift);
          }
          const W = this.em(Math.max(0, L + w + R));
          adaptor.setStyle(parent, 'min-width', W);
          adaptor.setStyle(this.jax.table.dom[0], 'min-width', W);
        }
      } else {
        this.setIndent(this.dom[0], align, shift);
      }
    }

    /**
     * Handle in-line expressions
     */
    protected handleInline(parent: N) {
      //
      // Transfer right margin to container (for things like $x\hskip -2em y$)
      //
      const adaptor = this.adaptor;
      const margin = adaptor.getStyle(this.dom[0], 'margin-right');
      if (margin) {
        adaptor.setStyle(this.dom[0], 'margin-right', '');
        adaptor.setStyle(parent, 'margin-right', margin);
        adaptor.setStyle(parent, 'width', '0');
      }
    }

    /***********************************************************/

    /**
     * @override
     */
    public toCHTML(parents: N[]) {
      super.toCHTML(parents);
      const adaptor = this.adaptor;
      const display = (this.node.attributes.get('display') === 'block');
      if (display) {
        adaptor.setAttribute(this.dom[0], 'display', 'true');
        adaptor.setAttribute(parents[0], 'display', 'true');
        this.handleDisplay(parents[0]);
      } else {
        this.handleInline(parents[0]);
      }
      adaptor.addClass(this.dom[0], `${this.font.cssFontPrefix}-N`);
    }

    /**
     * @override
     */
    public setChildPWidths(recompute: boolean, w: number = null, clear: boolean = true) {
      return (this.parent ? super.setChildPWidths(recompute, w, clear) : false);
    }

    /**
     * @override
     */
    protected handleAttributes() {
      super.handleAttributes();
      const adaptor = this.adaptor;
<<<<<<< HEAD
      if (this.node.getProperty('breakable')) {
=======
      if (this.node.getProperty('process-breaks')) {
>>>>>>> c735be33
        this.dom.forEach(dom => adaptor.setAttribute(dom, 'breakable', 'true'));
      }
    }

  };

})<any, any, any>();<|MERGE_RESOLUTION|>--- conflicted
+++ resolved
@@ -111,7 +111,7 @@
         margin: '1em 0'
       },
       'mjx-container[jax="CHTML"][display="true"][width="full"]': {
-        display: 'flex',
+        display: 'flex'
       },
       'mjx-container[jax="CHTML"][display="true"] mjx-math': {
         padding: 0
@@ -125,31 +125,6 @@
         'justify-content': 'right'
       },
       //
-<<<<<<< HEAD
-      //  For inline breakpoints, use a scaled space and make it breakable
-      //    (The space is .25em, so make everything 4 times the usual.
-      //     This will need to be adjusted when we do other fonts: we will
-      //     need one where the space is 1em)
-      //
-      'mjx-break::after': {
-        content: '" "',
-        'white-space': 'normal'
-      },
-      'mjx-break[size="1"]': {
-        'font-size': '11.1%'
-      },
-      'mjx-break[size="2"]': {
-        'font-size': '16.7%'
-      },
-      'mjx-break[size="3"]': {
-        'font-size': '22.2%'
-      },
-      'mjx-break[size="4"]': {
-        'font-size': '27.8%'
-      },
-      'mjx-break[size="5"]': {
-        'font-size': '33.3%'
-=======
       //  For inline breakpoints, use a space that is 1em width, make it breakable,
       //    and then set the letter-spacing to make the sace the proper size.
       //
@@ -175,7 +150,6 @@
       },
       'mjx-break[size="5"]': {
         'letter-spacing': (.333 - 1) + 'em'
->>>>>>> c735be33
       },
       'mjx-math[breakable]': {
         display: 'inline'
@@ -259,11 +233,7 @@
     protected handleAttributes() {
       super.handleAttributes();
       const adaptor = this.adaptor;
-<<<<<<< HEAD
-      if (this.node.getProperty('breakable')) {
-=======
       if (this.node.getProperty('process-breaks')) {
->>>>>>> c735be33
         this.dom.forEach(dom => adaptor.setAttribute(dom, 'breakable', 'true'));
       }
     }
