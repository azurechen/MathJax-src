--- conflicted
+++ resolved
@@ -31,12 +31,9 @@
 import {StyleList as CssStyleList} from '../util/StyleList.js';
 import {FontCache} from './svg/FontCache.js';
 import {unicodeChars} from '../util/string.js';
-<<<<<<< HEAD
 import * as LENGTHS from '../util/lengths.js';
 import {SPACE} from './common/Wrapper.js';
-=======
 import {DefaultFont} from './svg/DefaultFont.js';
->>>>>>> e39772cf
 
 export const SVGNS = 'http://www.w3.org/2000/svg';
 export const XLINKNS = 'http://www.w3.org/1999/xlink';
@@ -381,7 +378,6 @@
       const [mml, mo] = wrapper.childNodes[0].getBreakNode(line);
       const forced = !!(mo && mo.node.getProperty('forcebreak'));
       if (i || forced) {
-<<<<<<< HEAD
         const dimen = (mml && !newline ? mml.getLineBBox(0).originalL : 0);
         if (dimen || !forced) {
           const space = LENGTHS.em(dimen);
@@ -391,13 +387,6 @@
             nsvg
           );
         }
-=======
-        const space = (mml && !newline ? mml.getLineBBox(0).originalL : 0);
-        (space || !forced) && adaptor.insert(
-          adaptor.node('mjx-break', forced ? {style: {'font-size': space.toFixed(1) + '%'}} : {newline: true}),
-          nsvg
-        );
->>>>>>> e39772cf
       }
       //
       // Don't insert space right after an mo with linebreak="newline"
