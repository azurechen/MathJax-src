/*************************************************************
 *
 *  Copyright (c) 2017-2022 The MathJax Consortium
 *
 *  Licensed under the Apache License, Version 2.0 (the "License");
 *  you may not use this file except in compliance with the License.
 *  You may obtain a copy of the License at
 *
 *      http://www.apache.org/licenses/LICENSE-2.0
 *
 *  Unless required by applicable law or agreed to in writing, software
 *  distributed under the License is distributed on an "AS IS" BASIS,
 *  WITHOUT WARRANTIES OR CONDITIONS OF ANY KIND, either express or implied.
 *  See the License for the specific language governing permissions and
 *  limitations under the License.
 */

/**
 * @fileoverview  Implements the abstract class for the CommonOutputJax
 *
 * @author dpvc@mathjax.org (Davide Cervone)
 */

import {AbstractOutputJax} from '../core/OutputJax.js';
import {MathDocument} from '../core/MathDocument.js';
import {MathItem, Metrics, STATE} from '../core/MathItem.js';
import {MmlNode, TEXCLASS} from '../core/MmlTree/MmlNode.js';
import {FontData, FontDataClass, CharOptions, VariantData, DelimiterData, CssFontData} from './common/FontData.js';
import {OptionList, separateOptions} from '../util/Options.js';
import {CommonWrapper, CommonWrapperClass} from './common/Wrapper.js';
import {CommonWrapperFactory} from './common/WrapperFactory.js';
import {Linebreaks, LinebreakVisitor} from './common/LinebreakVisitor.js';
import {percent} from '../util/lengths.js';
import {length2em} from '../util/lengths.js';
import {StyleList, Styles} from '../util/Styles.js';
import {StyleList as CssStyleList, CssStyles} from '../util/StyleList.js';

/*****************************************************************/

export interface ExtendedMetrics extends Metrics {
  family: string;     // the font family for the surrounding text
}

/**
 * Maps linking a node to the test node it contains,
 *  and a map linking a node to the metrics within that node.
 */
export type MetricMap<N> = Map<N, ExtendedMetrics>;
type MetricDomMap<N> = Map<N, N>;

/**
 * Maps for unknown characters
 */
export type UnknownBBox = {w: number, h: number, d: number};
export type UnknownMap = Map<string, UnknownBBox>;
export type UnknownVariantMap = Map<string, UnknownMap>;

export const FONTPATH = '@mathjax/%%FONT%%-font/es5';

/*****************************************************************/

/**
 *  The CommonOutputJax class on which the CHTML and SVG jax are built
 *
 * @template N   The DOM node type
 * @template T   The DOM text node type
 * @template D   The DOM document type
 * @template JX  The OutputJax type
 * @template WW  The Wrapper type
 * @template WF  The WrapperFactory type
 * @template WC  The WrapperClass type
 * @template CC  The CharOptions type
 * @template VV  The VariantData type
 * @template DD  The DelimiterData type
 * @template FD  The FontData type
 * @template FC  The FontDataClass type
 */
export abstract class CommonOutputJax<
  N, T, D,
  WW extends CommonWrapper<N, T, D, CommonOutputJax<N, T, D, WW, WF, WC, CC, VV, DD, FD, FC>,
                           WW, WF, WC, CC, VV, DD, FD, FC>,
  WF extends CommonWrapperFactory<N, T, D, CommonOutputJax<N, T, D, WW, WF, WC, CC, VV, DD, FD, FC>,
                                  WW, WF, WC, CC, VV, DD, FD, FC>,
  WC extends CommonWrapperClass<N, T, D, CommonOutputJax<N, T, D, WW, WF, WC, CC, VV, DD, FD, FC>,
                                WW, WF, WC, CC, VV, DD, FD, FC>,
  CC extends CharOptions,
  VV extends VariantData<CC>,
  DD extends DelimiterData,
  FD extends FontData<CC, VV, DD>,
  FC extends FontDataClass<CC, VV, DD>
> extends AbstractOutputJax<N, T, D> {

  /**
   * The name of this output jax
   */
  public static NAME: string = 'Common';

  /**
   * @override
   */
  public static OPTIONS: OptionList = {
      ...AbstractOutputJax.OPTIONS,
    scale: 1,                      // global scaling factor for all expressions
    minScale: .5,                  // smallest scaling factor to use
    mtextInheritFont: false,       // true to make mtext elements use surrounding font
    merrorInheritFont: false,      // true to make merror text use surrounding font
    mtextFont: '',                 // font to use for mtext, if not inheriting (empty means use MathJax fonts)
    merrorFont: 'serif',           // font to use for merror, if not inheriting (empty means use MathJax fonts)
    mathmlSpacing: false,          // true for MathML spacing rules, false for TeX rules
    skipAttributes: {},            // RFDa and other attributes NOT to copy to the output
    exFactor: .5,                  // default size of ex in em units
    displayAlign: 'center',        // default for indentalign when set to 'auto'
    displayIndent: '0',            // default for indentshift when set to 'auto'
    displayOverflow: 'overflow',   // default for overflow (scroll/scale/truncate/elide/linebreak/overflow)
    linebreaks: {                  // options for when overflow is linebreak
      inline: true,                   // true for browser-based breaking of inline equations
      width: '100%',                  // a fixed size or a percentage of the container width
      lineleading: .2,                // the default lineleading in em units
      LinebreakVisitor: null,         // The LinebreakVisitor to use
    },
    font: '',                      // the font component to load
    htmlHDW: 'auto',               // 'use', 'force', or 'ignore' data-mjx-hdw attributes
    wrapperFactory: null,          // The wrapper factory to use
    fontData: null,                // The FontData object to use
    fontPath: FONTPATH,            // The path to the font definitions
    cssStyles: null                // The CssStyles object to use
  };

  /**
   *  The default styles for the output jax
   */
  public static commonStyles: CssStyleList = {};

  /**
   * Used for collecting styles needed for the output jax
   */
  public cssStyles: CssStyles;

  /**
   * The MathDocument for the math we find
   */
  public document: MathDocument<N, T, D>;

  /**
   * the MathItem currently being processed
   */
  public math: MathItem<N, T, D>;

  /**
   * The container element for the math
   */
  public container: N;

  /**
   * The top-level table, if any
   */
  public table: WW;

  /**
   * The pixels per em for the math item being processed
   */
  public pxPerEm: number;

  /**
   * The data for the font in use
   */
  public font: FD;

  /**
   * The wrapper factory for the MathML nodes
   */
  public factory: WF;

  /**
   * The linebreak visitor to use for automatic linebreaks
   */
  public linebreaks: Linebreaks<
    N, T, D, CommonOutputJax<N, T, D, WW, WF, WC, CC, VV, DD, FD, FC>, WW, WF, WC, CC, VV, DD, FD, FC
  >;

  /**
   * True when inkline breaks need to be forced (e.g., for SVG output)
   */
  get forceInlineBreaks() {
    return false;
  }

  /**
   * The container width for linebreaking;
   */
  public containerWidth: number;

  /**
   * A map from the nodes in the expression currently being processed to the
   * wrapper nodes for them (used by functions like core() to locate the wrappers
   * from the core nodes)
   */
  public nodeMap: Map<MmlNode, WW>;

  /**
   * Node used to test for in-line metric data
   */
  public testInline: N;

  /**
   * Node used to test for display metric data
   */
  public testDisplay: N;

  /**
   * Cache of unknonw character bounding boxes for this element
   */
  protected unknownCache: UnknownVariantMap;

  /*****************************************************************/

  /**
   * Get the WrapperFactory and connect it to this output jax
   * Get the cssStyle and font objects
   *
   * @param {OptionList} options                   The configuration options
   * @param {CommonWrapperFactory} defaultFactory  The default wrapper factory class
   * @param {FC} defaultFont                       The default FontData constructor
   * @constructor
   */
  constructor(options: OptionList = null,
              defaultFactory: typeof CommonWrapperFactory = null,
              defaultFont: FC = null) {
<<<<<<< HEAD
    //
    // Backward compatibility with old usage of font option
    //
    if (options.font && typeof(options.font) !== 'string') {
      options.fontData = options.font;
      options.font = options.fontData.NAME;
    }
    //
=======
>>>>>>> 1eded7b2
    const [fontClass, font] = (options.fontData instanceof FontData ?
                               [options.fontData.constructor as typeof FontData, options.fontData] :
                               [options.fontData || defaultFont, null]);
    const [jaxOptions, fontOptions] = separateOptions(options, fontClass.OPTIONS);
    super(jaxOptions);
    this.factory = this.options.wrapperFactory ||
      new defaultFactory<N, T, D, CommonOutputJax<N, T, D, WW, WF, WC, CC, VV, DD, FD, FC>,
                         WW, WF, WC, CC, VV, DD, FD, FC>();
    this.factory.jax = this;
    this.cssStyles = this.options.cssStyles || new CssStyles();
    this.font = font || new fontClass(fontOptions);
    this.unknownCache = new Map();
    const linebreaks = (this.options.linebreaks.LinebreakVisitor || LinebreakVisitor) as typeof Linebreaks;
    this.linebreaks = new linebreaks(this.factory);
  }

  /*****************************************************************/

  /**
   * Save the math document
   * Create the mjx-container node
   * Create the DOM output for the root MathML math node in the container
   * Return the container node
   *
   * @override
   */
  public typeset(math: MathItem<N, T, D>, html: MathDocument<N, T, D>) {
    this.setDocument(html);
    let node = this.createNode();
    this.toDOM(math, node, html);
    return node;
  }

  /**
   * @return {N}  The container DOM node for the typeset math
   */
  protected createNode(): N {
    const jax = (this.constructor as typeof CommonOutputJax).NAME;
    return this.html('mjx-container', {'class': 'MathJax', jax: jax});
  }

  /**
   * @param {N} node         The container whose scale is to be set
   * @param {WW} wrapper     The wrapper for the math element being scaled
   */
  protected setScale(node: N, wrapper: WW) {
    let scale = this.getInitialScale() * this.options.scale;
    if (wrapper.node.attributes.get('overflow') === 'scale' && this.math.display) {
      const w = wrapper.getOuterBBox().w;
      const W = this.math.metrics.containerWidth / this.pxPerEm;
      if (w > W && w) {
        scale *= W / w;
      }
    }
    if (scale !== 1) {
      this.adaptor.setStyle(node, 'fontSize', percent(scale));
    }
  }

  /**
   * The initial scaling value for the math node
   */
  protected getInitialScale() {
    return this.math.metrics.scale;
  }

  /**
   * Set the document where HTML nodes will be created via the adaptor
   * Set up global values
   * Recursively set the TeX classes for the nodes
   * Set the scaling for the DOM node
   * Create the nodeMap (maps MathML nodes to corresponding wrappers)
   * Create the HTML output for the root MathML node in the container
   * Clear the nodeMape
   * Execute the post-filters
   *
   * @param {MathItem} math      The math item to convert
   * @param {N} node             The contaier to place the result into
   * @param {MathDocument} html  The document containing the math
   */
  public toDOM(math: MathItem<N, T, D>, node: N, html: MathDocument<N, T, D> = null) {
    this.setDocument(html);
    this.math = math;
    this.container = node;
    this.pxPerEm = math.metrics.ex / this.font.params.x_height;
    this.nodeMap = new Map<MmlNode, WW>();
    math.root.attributes.getAllInherited().overflow = this.options.displayOverflow;
    const overflow = math.root.attributes.get('overflow');
    if (math.display) {
      overflow === 'scroll' && this.adaptor.setStyle(node, 'overflow-x', 'auto');
      overflow === 'truncate' && this.adaptor.setStyle(node, 'overflow-x', 'hidden');
    }
    const linebreak = (overflow === 'linebreak');
    linebreak && this.getLinebreakWidth();
    if (this.options.linebreaks.inline && !math.display && !math.outputData.inlineMarked) {
      this.markInlineBreaks(math.root.childNodes?.[0]);
      math.outputData.inlineMarked = true;
    }
    math.root.setTeXclass(null);
    const wrapper = this.factory.wrap(math.root);
    this.setScale(node, wrapper);
    this.processMath(wrapper, node);
    this.nodeMap = null;
    this.executeFilters(this.postFilters, math, html, node);
  }

  /**
   * This is the actual typesetting function supplied by the subclass
   *
   * @param {WW} wrapper   The wrapped intenral MathML node of the root math element to process
   * @param {N} node       The container node where the math is to be typeset
   */
  public abstract processMath(wrapper: WW, node: N): void;

  /*****************************************************************/

  /**
   * @param {MathItem} math      The MathItem to get the bounding box for
   * @param {MathDocument} html  The MathDocument for the math
   */
  public getBBox(math: MathItem<N, T, D>, html: MathDocument<N, T, D>) {
    this.setDocument(html);
    this.math = math;
    math.root.setTeXclass(null);
    this.nodeMap = new Map<MmlNode, WW>();
    let bbox = this.factory.wrap(math.root).getOuterBBox();
    this.nodeMap = null;
    return bbox;
  }

  /*****************************************************************/

  /**
   * Determine the linebreak width
   */
  public getLinebreakWidth() {
    const W = this.math.metrics.containerWidth / this.pxPerEm;
    const width = this.math.root.attributes.get('maxwidth') || this.options.linebreaks.width;
    this.containerWidth = length2em(width, W, 1, this.pxPerEm);
  }

  /**
   * @parm {MmlNode} node   The node to check for potential inline breakpoints
   */
  public markInlineBreaks(node: MmlNode) {
    if (!node) return;
    const forcebreak = this.forceInlineBreaks;
    let marked = false;
    for (const child of node.childNodes) {
      if (child.isEmbellished) {
        const mo = child.coreMO();
        const {linebreak, linebreakstyle} = mo.attributes.getList('linebreak', 'linebreakstyle');
        if ((mo.texClass === TEXCLASS.BIN || mo.texClass === TEXCLASS.REL ||
             mo.attributes.get('data-allowbreak') || linebreak !== 'auto') &&
            linebreak !== 'nobreak' && linebreakstyle === 'before') {
          child.setProperty('breakable', true);
          if (forcebreak && linebreak !== 'newline') {
            child.setProperty('forcebreak', true);
            mo.setProperty('forcebreak', true);
          }
          if (!marked) {
            node.setProperty('breakable', true);
            node.parent.setProperty('breakable', true);
            marked = true;
          }
        }
      } else if ((child.isKind('mstyle') && !child.attributes.get('style')) ||
                 child.isKind('semantics') || child.isKind('MathChoice')) {
        this.markInlineBreaks(child.childNodes[0]);
      }
    }
  }

  /**
   * @override
   */
  public getMetrics(html: MathDocument<N, T, D>) {
    this.setDocument(html);
    const adaptor = this.adaptor;
    const maps = this.getMetricMaps(html);
    for (const math of html.math) {
      const parent = adaptor.parent(math.start.node);
      if (math.state() < STATE.METRICS && parent) {
        const map = maps[math.display ? 1 : 0];
        const {em, ex, containerWidth, lineWidth, scale, family} = map.get(parent);
        math.setMetrics(em, ex, containerWidth, lineWidth, scale);
        if (this.options.mtextInheritFont) {
          math.outputData.mtextFamily = family;
        }
        if (this.options.merrorInheritFont) {
          math.outputData.merrorFamily = family;
        }
        math.state(STATE.METRICS);
      }
    }
  }

  /**
   * @param {N} node            The container node whose metrics are to be measured
   * @param {boolean} display   True if the metrics are for displayed math
   * @return {Metrics}          Object containing em, ex, containerWidth, etc.
   */
  public getMetricsFor(node: N, display: boolean): ExtendedMetrics {
    const getFamily = (this.options.mtextInheritFont || this.options.merrorInheritFont);
    const test = this.getTestElement(node, display);
    const metrics = this.measureMetrics(test, getFamily);
    this.adaptor.remove(test);
    return metrics;
  }

  /**
   * Get a MetricMap for the math list
   *
   * @param {MathDocument} html  The math document whose math list is to be processed.
   * @return {MetricMap[]}       The node-to-metrics maps for all the containers that have math
   */
  protected getMetricMaps(html: MathDocument<N, T, D>): MetricMap<N>[] {
    const adaptor = this.adaptor;
    const domMaps = [new Map() as MetricDomMap<N>, new Map() as MetricDomMap<N>];
    //
    // Add the test elements all at once (so only one reflow)
    // Currently, we do one test for each container element for in-line and one for display math
    //   (since we need different techniques for the two forms to avoid a WebKit bug).
    //   This may need to be changed to handle floating elements better, since that has to be
    //   done at the location of the math itself, not necessarily the end of the container.
    //
    for (const math of html.math) {
      const node = adaptor.parent(math.start.node);
      if (node && math.state() < STATE.METRICS) {
        const map = domMaps[math.display ? 1 : 0];
        if (!map.has(node)) {
          map.set(node, this.getTestElement(node, math.display));
        }
      }
    }
    //
    // Measure the metrics for all the mapped elements
    //
    const getFamily = this.options.mtextInheritFont || this.options.merrorInheritFont;
    const maps = [new Map() as MetricMap<N>, new Map() as MetricMap<N>];
    for (const i of maps.keys()) {
      for (const node of domMaps[i].keys()) {
        maps[i].set(node, this.measureMetrics(domMaps[i].get(node), getFamily));
      }
    }
    //
    // Remove the test elements
    //
    for (const i of maps.keys()) {
      for (const node of domMaps[i].values()) {
        adaptor.remove(node);
      }
    }
    return maps;
  }

  /**
   * @param {N} node    The math element to be measured
   * @return {N}        The test elements that were added
   */
  protected getTestElement(node: N, display: boolean): N {
    const adaptor = this.adaptor;
    if (!this.testInline) {
      this.testInline = this.html('mjx-test', {style: {
        display:            'inline-block',
        width:              '100%',
        'font-style':       'normal',
        'font-weight':      'normal',
        'font-size':        '100%',
        'font-size-adjust': 'none',
        'text-indent':      0,
        'text-transform':   'none',
        'letter-spacing':   'normal',
        'word-spacing':     'normal',
        overflow:           'hidden',
        height:             '1px',
        'margin-right':     '-1px'
      }}, [
        this.html('mjx-left-box', {style: {
          display: 'inline-block',
          width: 0,
          'float': 'left'
        }}),
        this.html('mjx-ex-box', {style: {
          position: 'absolute',
          overflow: 'hidden',
          width: '1px', height: '60ex'
        }}),
        this.html('mjx-right-box', {style: {
          display: 'inline-block',
          width: 0,
          'float': 'right'
        }})
      ]);
      this.testDisplay = adaptor.clone(this.testInline);
      adaptor.setStyle(this.testDisplay, 'display', 'table');
      adaptor.setStyle(this.testDisplay, 'margin-right', '');
      adaptor.setStyle(adaptor.firstChild(this.testDisplay) as N, 'display', 'none');
      const right = adaptor.lastChild(this.testDisplay) as N;
      adaptor.setStyle(right, 'display', 'table-cell');
      adaptor.setStyle(right, 'width', '10000em');
      adaptor.setStyle(right, 'float', '');
    }
    return adaptor.append(node, adaptor.clone(display ? this.testDisplay : this.testInline) as N) as N;
  }

  /**
   * @param {N} node              The test node to measure
   * @param {boolean} getFamily   True if font family of surroundings is to be determined
   * @return {ExtendedMetrics}    The metric data for the given node
   */
  protected measureMetrics(node: N, getFamily: boolean): ExtendedMetrics {
    const adaptor = this.adaptor;
    const family = (getFamily ? adaptor.fontFamily(node) : '');
    const em = adaptor.fontSize(node);
    const [w, h] = adaptor.nodeSize(adaptor.childNode(node, 1) as N);
    const ex = (w ? h / 60 : em * this.options.exFactor);
    const containerWidth = (!w ? 1000000 : adaptor.getStyle(node, 'display') === 'table' ?
                            adaptor.nodeSize(adaptor.lastChild(node) as N)[0] - 1 :
                            adaptor.nodeBBox(adaptor.lastChild(node) as N).left -
                            adaptor.nodeBBox(adaptor.firstChild(node) as N).left - 2);
    const scale = Math.max(this.options.minScale,
                           this.options.matchFontHeight ? ex / this.font.params.x_height / em : 1);
    const lineWidth = 1000000;      // no linebreaking (otherwise would be a percentage of cwidth)
    return {em, ex, containerWidth, lineWidth, scale, family};
  }

  /*****************************************************************/

  /**
   * @override
   */
  public styleSheet(html: MathDocument<N, T, D>) {
    this.setDocument(html);
    //
    // Start with the common styles
    //
    this.cssStyles.clear();
    this.cssStyles.addStyles((this.constructor as typeof CommonOutputJax).commonStyles);
    //
    // Add document-specific styles
    //
    if ('getStyles' in html) {
      for (const styles of ((html as any).getStyles() as CssStyleList[])) {
        this.cssStyles.addStyles(styles);
      }
    }
    //
    // Gather the CSS from the classes and font
    //
    this.addWrapperStyles(this.cssStyles);
    this.addFontStyles(this.cssStyles);
    //
    // Create the stylesheet for the CSS
    //
    const sheet = this.html('style', {id: 'MJX-styles'}, [this.text('\n' + this.cssStyles.cssText + '\n')]);
    return sheet as N;
  }

  /**
   * @param {CssStyles} styles   The style object to add to
   */
  protected addFontStyles(styles: CssStyles) {
    styles.addStyles(this.font.styles);
  }

  /**
   * @param {CssStyles} styles   The style object to add to
   */
  protected addWrapperStyles(styles: CssStyles) {
    for (const kind of this.factory.getKinds()) {
      this.addClassStyles(this.factory.getNodeClass(kind), styles);
    }
  }

  /**
   * @param {typeof CommonWrapper} CLASS  The Wrapper class whose styles are to be added
   * @param {CssStyles} styles            The style object to add to.
   */
  protected addClassStyles(CLASS: typeof CommonWrapper, styles: CssStyles) {
    styles.addStyles(CLASS.styles);
  }

  /*****************************************************************/

  /**
   * @param {MathDocument} html  The document to be used
   */
  protected setDocument(html: MathDocument<N, T, D>) {
    if (html) {
      this.document = html;
      this.adaptor.document = html.document;
    }
  }

  /**
   * @param {string} type      The type of HTML node to create
   * @param {OptionList} def   The properties to set on the HTML node
   * @param {(N|T)[]} content  Array of child nodes to set for the HTML node
   * @param {string} ns        The namespace for the element
   * @return {N}               The newly created DOM tree
   */
  public html(type: string, def: OptionList = {}, content: (N | T)[] = [], ns?: string): N {
    return this.adaptor.node(type, def, content, ns);
  }

  /**
   * @param {string} text  The text string for which to make a text node
   *
   * @return {T}  A text node with the given text
   */
  public text(text: string): T {
    return this.adaptor.text(text);
  }

  /**
   * @param {number} m    A number to be shown with a fixed number of digits
   * @param {number=} n   The number of digits to use
   * @return {string}     The formatted number
   */
  public fixed(m: number, n: number = 3): string {
    if (Math.abs(m) < .0006) {
      return '0';
    }
    return m.toFixed(n).replace(/\.?0+$/, '');
  }

  /*****************************************************************/
  /*
   *  Methods for handling text that is not in the current MathJax font
   */

  /**
   * Create a DOM node for text from a specific CSS font, or that is
   *  not in the current MathJax font
   *
   * @param {string} text        The text to be displayed
   * @param {string} variant     The name of the variant for the text
   * @return {N}                 The text element containing the text
   */
  public abstract unknownText(text: string, variant: string): N;

  /**
   * Measure text from a specific font, or that isn't in the MathJax font
   *
   * @param {string} text        The text to measure
   * @param {string} variant     The variant for the text
   * @param {CssFontData} font   The family, italic, and bold data for explicit fonts
   * @return {UnknownBBox}       The width, height, and depth of the text (in ems)
   */
  public measureText(text: string, variant: string, font: CssFontData = ['', false, false]): UnknownBBox {
    const node = this.unknownText(text, variant);
    if (variant === '-explicitFont') {
      const styles = this.cssFontStyles(font);
      this.adaptor.setAttributes(node, {style: styles});
    }
    return this.measureTextNodeWithCache(node, text, variant, font);
  }

  /**
   * Get the size of a text node, caching the result, and using
   *   a cached result, if there is one.
   *
   * @param {N} text             The text element to measure
   * @param {string} chars       The string contained in the text node
   * @param {string} variant     The variant for the text
   * @param {CssFontData} font   The family, italic, and bold data for explicit fonts
   * @return {UnknownBBox}       The width, height and depth for the text
   */
  public measureTextNodeWithCache(
    text: N, chars: string, variant: string,
    font: CssFontData = ['', false, false]
  ): UnknownBBox {
    if (variant === '-explicitFont') {
      variant = [font[0], font[1] ? 'T' : 'F', font[2] ? 'T' : 'F', ''].join('-');
    }
    if (!this.unknownCache.has(variant)) {
      this.unknownCache.set(variant, new Map());
    }
    const map = this.unknownCache.get(variant);
    const cached = map.get(chars);
    if (cached) return cached;
    const bbox = this.measureTextNode(text);
    map.set(chars, bbox);
    return bbox;
  }

  /**
   * Measure the width of a text element by placing it in the page
   *  and looking up its size (fake the height and depth, since we can't measure that)
   *
   * @param {N} text            The text element to measure
   * @return {UnknownBBox}      The width, height and depth for the text (in ems)
   */
  public abstract measureTextNode(text: N): UnknownBBox;

  /**
   * Measure the width, height and depth of an annotation-xml node's content
   *
   * @param{N} xml          The xml content node to be measured
   * @return {UnknownBBox}  The width, height, and depth of the content
   */
  public measureXMLnode(xml: N): UnknownBBox {
    const adaptor = this.adaptor;
    const content =  this.html('mjx-xml-block', {style: {display: 'inline-block'}}, [adaptor.clone(xml)]);
    const base = this.html('mjx-baseline', {style: {display: 'inline-block', width: 0, height: 0}});
    const style = {
      position: 'absolute',
      display: 'inline-block',
      'font-family': 'initial',
      'line-height': 'normal'
    };
    const node = this.html('mjx-measure-xml', {style}, [base, content]);
    adaptor.append(adaptor.parent(this.math.start.node), this.container);
    adaptor.append(this.container, node);
    const em = this.math.metrics.em * this.math.metrics.scale;
    const {left, right, bottom, top} = adaptor.nodeBBox(content);
    const w = (right - left) / em;
    const h = (adaptor.nodeBBox(base).top - top) / em;
    const d = (bottom - top) / em - h;
    adaptor.remove(this.container);
    adaptor.remove(node);
    return {w, h, d};
  }

  /**
   * @param {CssFontData} font   The family, style, and weight for the given font
   * @param {StyleList} styles   The style object to add the font data to
   * @return {StyleList}         The modified (or initialized) style object
   */
  public cssFontStyles(font: CssFontData, styles: StyleList = {}): StyleList {
    const [family, italic, bold] = font;
    styles['font-family'] = this.font.getFamily(family);
    if (italic) styles['font-style'] = 'italic';
    if (bold) styles['font-weight'] = 'bold';
    return styles;
  }

  /**
   * @param {Styles} styles   The style object to query
   * @return {CssFontData}    The family, italic, and boolean values
   */
  public getFontData(styles: Styles): CssFontData {
    if (!styles) {
      styles = new Styles();
    }
    return [this.font.getFamily(styles.get('font-family')),
            styles.get('font-style') === 'italic',
            styles.get('font-weight') === 'bold'] as CssFontData;
  }

}<|MERGE_RESOLUTION|>--- conflicted
+++ resolved
@@ -226,17 +226,6 @@
   constructor(options: OptionList = null,
               defaultFactory: typeof CommonWrapperFactory = null,
               defaultFont: FC = null) {
-<<<<<<< HEAD
-    //
-    // Backward compatibility with old usage of font option
-    //
-    if (options.font && typeof(options.font) !== 'string') {
-      options.fontData = options.font;
-      options.font = options.fontData.NAME;
-    }
-    //
-=======
->>>>>>> 1eded7b2
     const [fontClass, font] = (options.fontData instanceof FontData ?
                                [options.fontData.constructor as typeof FontData, options.fontData] :
                                [options.fontData || defaultFont, null]);
