--- conflicted
+++ resolved
@@ -24,12 +24,8 @@
 import {AbstractOutputJax} from '../core/OutputJax.js';
 import {MathDocument} from '../core/MathDocument.js';
 import {MathItem, Metrics, STATE} from '../core/MathItem.js';
-<<<<<<< HEAD
 import {MmlNode, TEXCLASS} from '../core/MmlTree/MmlNode.js';
-=======
-import {MmlNode} from '../core/MmlTree/MmlNode.js';
 import {DOMAdaptor} from '../core/DOMAdaptor.js';
->>>>>>> 6fbd9f01
 import {FontData, FontDataClass, CharOptions, VariantData, DelimiterData, CssFontData} from './common/FontData.js';
 import {OptionList, separateOptions} from '../util/Options.js';
 import {CommonWrapper, CommonWrapperClass} from './common/Wrapper.js';
@@ -114,7 +110,6 @@
     exFactor: .5,                  // default size of ex in em units
     displayAlign: 'center',        // default for indentalign when set to 'auto'
     displayIndent: '0',            // default for indentshift when set to 'auto'
-<<<<<<< HEAD
     displayOverflow: 'overflow',   // default for overflow (scroll/scale/truncate/elide/linebreak/overflow)
     linebreaks: {                  // options for when overflow is linebreak
       inline: true,                   // true for browser-based breaking of inline equations
@@ -122,9 +117,7 @@
       lineleading: .2,                // the default lineleading in em units
       LinebreakVisitor: null,         // The LinebreakVisitor to use
     },
-=======
     htmlHDW: 'auto',               // 'use', 'force', or 'ignore' data-mjx-hdw attributes
->>>>>>> 6fbd9f01
     wrapperFactory: null,          // The wrapper factory to use
     font: null,                    // The FontData object to use
     cssStyles: null,               // The CssStyles object to use
