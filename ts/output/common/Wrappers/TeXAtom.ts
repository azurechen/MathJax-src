/*************************************************************
 *
 *  Copyright (c) 2017-2022 The MathJax Consortium
 *
 *  Licensed under the Apache License, Version 2.0 (the "License");
 *  you may not use this file except in compliance with the License.
 *  You may obtain a copy of the License at
 *
 *      http://www.apache.org/licenses/LICENSE-2.0
 *
 *  Unless required by applicable law or agreed to in writing, software
 *  distributed under the License is distributed on an "AS IS" BASIS,
 *  WITHOUT WARRANTIES OR CONDITIONS OF ANY KIND, either express or implied.
 *  See the License for the specific language governing permissions and
 *  limitations under the License.
 */

/**
 * @fileoverview  Implements the CommonTeXAtom wrapper mixin for the MmlTeXAtom object
 *
 * @author dpvc@mathjax.org (Davide Cervone)
 */

import {CommonWrapper, CommonWrapperClass, CommonWrapperConstructor} from '../Wrapper.js';
import {CommonWrapperFactory} from '../WrapperFactory.js';
import {CharOptions, VariantData, DelimiterData, FontData, FontDataClass} from '../FontData.js';
import {CommonOutputJax} from '../../common.js';
import {BBox} from '../../../util/BBox.js';

/*****************************************************************/
/**
 * The CommonTeXAtom interface
 *
 * @template N   The DOM node type
 * @template T   The DOM text node type
 * @template D   The DOM document type
 * @template JX  The OutputJax type
 * @template WW  The Wrapper type
 * @template WF  The WrapperFactory type
 * @template WC  The WrapperClass type
 * @template CC  The CharOptions type
 * @template VV  The VariantData type
 * @template DD  The DelimiterData type
 * @template FD  The FontData type
 * @template FC  The FontDataClass type
 */
export interface CommonTeXAtom<
  N, T, D,
  JX extends CommonOutputJax<N, T, D, WW, WF, WC, CC, VV, DD, FD, FC>,
  WW extends CommonWrapper<N, T, D, JX, WW, WF, WC, CC, VV, DD, FD, FC>,
  WF extends CommonWrapperFactory<N, T, D, JX, WW, WF, WC, CC, VV, DD, FD, FC>,
  WC extends CommonWrapperClass<N, T, D, JX, WW, WF, WC, CC, VV, DD, FD, FC>,
  CC extends CharOptions,
  VV extends VariantData<CC>,
  DD extends DelimiterData,
  FD extends FontData<CC, VV, DD>,
  FC extends FontDataClass<CC, VV, DD>
> extends CommonWrapper<N, T, D, JX, WW, WF, WC, CC, VV, DD, FD, FC> {

  /**
   * The vertical adjustment for VCENTER and VBOX atoms
   */
  dh: number;
}

/**
 * The CommonTeXAtomClass interface
 *
 * @template N   The DOM node type
 * @template T   The DOM text node type
 * @template D   The DOM document type
 * @template JX  The OutputJax type
 * @template WW  The Wrapper type
 * @template WF  The WrapperFactory type
 * @template WC  The WrapperClass type
 * @template CC  The CharOptions type
 * @template VV  The VariantData type
 * @template DD  The DelimiterData type
 * @template FD  The FontData type
 * @template FC  The FontDataClass type
 */
export interface CommonTeXAtomClass<
  N, T, D,
  JX extends CommonOutputJax<N, T, D, WW, WF, WC, CC, VV, DD, FD, FC>,
  WW extends CommonWrapper<N, T, D, JX, WW, WF, WC, CC, VV, DD, FD, FC>,
  WF extends CommonWrapperFactory<N, T, D, JX, WW, WF, WC, CC, VV, DD, FD, FC>,
  WC extends CommonWrapperClass<N, T, D, JX, WW, WF, WC, CC, VV, DD, FD, FC>,
  CC extends CharOptions,
  VV extends VariantData<CC>,
  DD extends DelimiterData,
  FD extends FontData<CC, VV, DD>,
  FC extends FontDataClass<CC, VV, DD>
> extends CommonWrapperClass<N, T, D, JX, WW, WF, WC, CC, VV, DD, FD, FC> {}

/*****************************************************************/
/**
 * The CommonTeXAtom wrapper mixin for the TeXAtom object
 *
 * @template N   The DOM node type
 * @template T   The DOM text node type
 * @template D   The DOM document type
 * @template JX  The OutputJax type
 * @template WW  The Wrapper type
 * @template WF  The WrapperFactory type
 * @template WC  The WrapperClass type
 * @template CC  The CharOptions type
 * @template VV  The VariantData type
 * @template DD  The DelimiterData type
 * @template FD  The FontData type
 * @template FC  The FontDataClass type
 *
 * @template B   The Mixin interface to create
 */
export function CommonTeXAtomMixin<
  N, T, D,
  JX extends CommonOutputJax<N, T, D, WW, WF, WC, CC, VV, DD, FD, FC>,
  WW extends CommonWrapper<N, T, D, JX, WW, WF, WC, CC, VV, DD, FD, FC>,
  WF extends CommonWrapperFactory<N, T, D, JX, WW, WF, WC, CC, VV, DD, FD, FC>,
  WC extends CommonWrapperClass<N, T, D, JX, WW, WF, WC, CC, VV, DD, FD, FC>,
  CC extends CharOptions,
  VV extends VariantData<CC>,
  DD extends DelimiterData,
  FD extends FontData<CC, VV, DD>,
  FC extends FontDataClass<CC, VV, DD>,
  B extends CommonWrapperClass<N, T, D, JX, WW, WF, WC, CC, VV, DD, FD, FC>
>(Base: CommonWrapperConstructor<N, T, D, JX, WW, WF, WC, CC, VV, DD, FD, FC>): B {

  return class CommonTeXAtomMixin extends Base
  implements CommonTeXAtom<N, T, D, JX, WW, WF, WC, CC, VV, DD, FD, FC> {

    /**
     * @override
     */
    public dh: number = 0;

    /**
     * @override
     */
    public computeBBox(bbox: BBox, recompute: boolean = false) {
      super.computeBBox(bbox, recompute);
      if (this.childNodes[0] && this.childNodes[0].bbox.ic) {
        bbox.ic = this.childNodes[0].bbox.ic;
      }
<<<<<<< HEAD
      //
      // Center VCENTER atoms vertically
      //
      if (this.node.texClass === TEXCLASS.VCENTER) {
        const {h, d} = bbox;
        const a = this.font.params.axis_height;
        this.dh = ((h + d) / 2 + a) - h;  // new height minus old height
        bbox.h += this.dh;
        bbox.d -= this.dh;
      } else if (this.node.texClass === TEXCLASS.VBOX) {
        if (this.vboxAdjust(this.childNodes[0], bbox) || this.childNodes[0].childNodes.length > 1) return;
        const child = this.childNodes[0].childNodes[0];
        (child.node.isKind('mpadded') && this.vboxAdjust(child.childNodes[0], bbox)) || this.vboxAdjust(child, bbox);
      }
=======
>>>>>>> c735be33
    }

    public vboxAdjust(child: WW, bbox: BBox): boolean {
      const n = child.lineBBox.length;
      if (!n) return false;
      this.dh = bbox.d - child.lineBBox[n - 1].d;
      bbox.h += this.dh;
      bbox.d -= this.dh;
      return true;
    }

  } as any as B;

}<|MERGE_RESOLUTION|>--- conflicted
+++ resolved
@@ -55,13 +55,7 @@
   DD extends DelimiterData,
   FD extends FontData<CC, VV, DD>,
   FC extends FontDataClass<CC, VV, DD>
-> extends CommonWrapper<N, T, D, JX, WW, WF, WC, CC, VV, DD, FD, FC> {
-
-  /**
-   * The vertical adjustment for VCENTER and VBOX atoms
-   */
-  dh: number;
-}
+> extends CommonWrapper<N, T, D, JX, WW, WF, WC, CC, VV, DD, FD, FC> {}
 
 /**
  * The CommonTeXAtomClass interface
@@ -131,42 +125,11 @@
     /**
      * @override
      */
-    public dh: number = 0;
-
-    /**
-     * @override
-     */
     public computeBBox(bbox: BBox, recompute: boolean = false) {
       super.computeBBox(bbox, recompute);
       if (this.childNodes[0] && this.childNodes[0].bbox.ic) {
         bbox.ic = this.childNodes[0].bbox.ic;
       }
-<<<<<<< HEAD
-      //
-      // Center VCENTER atoms vertically
-      //
-      if (this.node.texClass === TEXCLASS.VCENTER) {
-        const {h, d} = bbox;
-        const a = this.font.params.axis_height;
-        this.dh = ((h + d) / 2 + a) - h;  // new height minus old height
-        bbox.h += this.dh;
-        bbox.d -= this.dh;
-      } else if (this.node.texClass === TEXCLASS.VBOX) {
-        if (this.vboxAdjust(this.childNodes[0], bbox) || this.childNodes[0].childNodes.length > 1) return;
-        const child = this.childNodes[0].childNodes[0];
-        (child.node.isKind('mpadded') && this.vboxAdjust(child.childNodes[0], bbox)) || this.vboxAdjust(child, bbox);
-      }
-=======
->>>>>>> c735be33
-    }
-
-    public vboxAdjust(child: WW, bbox: BBox): boolean {
-      const n = child.lineBBox.length;
-      if (!n) return false;
-      this.dh = bbox.d - child.lineBBox[n - 1].d;
-      bbox.h += this.dh;
-      bbox.d -= this.dh;
-      return true;
     }
 
   } as any as B;
