/*************************************************************
 *
 *  Copyright (c) 2017-2022 The MathJax Consortium
 *
 *  Licensed under the Apache License, Version 2.0 (the "License");
 *  you may not use this file except in compliance with the License.
 *  You may obtain a copy of the License at
 *
 *      http://www.apache.org/licenses/LICENSE-2.0
 *
 *  Unless required by applicable law or agreed to in writing, software
 *  distributed under the License is distributed on an "AS IS" BASIS,
 *  WITHOUT WARRANTIES OR CONDITIONS OF ANY KIND, either express or implied.
 *  See the License for the specific language governing permissions and
 *  limitations under the License.
 */

/**
 * @fileoverview  Implements the CommonMsqrt wrapper for the MmlMsqrt object
 *
 * @author dpvc@mathjax.org (Davide Cervone)
 */

import {CommonWrapper, CommonWrapperClass, CommonWrapperConstructor} from '../Wrapper.js';
import {CommonWrapperFactory} from '../WrapperFactory.js';
import {CharOptions, VariantData, DelimiterData, FontData, FontDataClass} from '../FontData.js';
import {CommonOutputJax} from '../../common.js';
import {CommonMo} from './mo.js';
import {MmlNode} from '../../../core/MmlTree/MmlNode.js';
import {BBox} from '../../../util/BBox.js';
import {DIRECTION} from '../FontData.js';

/*****************************************************************/
/**
 * The CommonMsqrt interface
 *
 * @template N   The DOM node type
 * @template T   The DOM text node type
 * @template D   The DOM document type
 * @template JX  The OutputJax type
 * @template WW  The Wrapper type
 * @template WF  The WrapperFactory type
 * @template WC  The WrapperClass type
 * @template CC  The CharOptions type
 * @template VV  The VariantData type
 * @template DD  The DelimiterData type
 * @template FD  The FontData type
 * @template FC  The FontDataClass type
 */
export interface CommonMsqrt<
  N, T, D,
  JX extends CommonOutputJax<N, T, D, WW, WF, WC, CC, VV, DD, FD, FC>,
  WW extends CommonWrapper<N, T, D, JX, WW, WF, WC, CC, VV, DD, FD, FC>,
  WF extends CommonWrapperFactory<N, T, D, JX, WW, WF, WC, CC, VV, DD, FD, FC>,
  WC extends CommonWrapperClass<N, T, D, JX, WW, WF, WC, CC, VV, DD, FD, FC>,
  CC extends CharOptions,
  VV extends VariantData<CC>,
  DD extends DelimiterData,
  FD extends FontData<CC, VV, DD>,
  FC extends FontDataClass<CC, VV, DD>
> extends CommonWrapper<N, T, D, JX, WW, WF, WC, CC, VV, DD, FD, FC> {

  /**
   * The index of the base of the root in childNodes
   */
  readonly base: number;

  /**
   * The index of the root in childNodes (or null if none)
   */
  readonly root: number;

  /**
   * The surd node
   */
  surd: CommonMo<N, T, D, JX, WW, WF, WC, CC, VV, DD, FD, FC>;

  /**
   * The requested height of the stretched surd character
   */
  surdH: number;

  /**
   * Combine the bounding box of the root (overridden in mroot)
   *
   * @param {BBox} bbox  The bounding box so far
   * @param {BBox} sbox  The bounding box of the surd
   * @param {number} H   The height of the root as a whole
   */
  combineRootBBox(bbox: BBox, sbox: BBox, H: number): void;

  /**
   * @param {BBox} sbox  The bounding box for the surd character
   * @return {number[]}  The p, q, and x values for the TeX layout computations
   */
  getPQ(sbox: BBox): number[];

  /**
   * @param {BBox} sbox  The bounding box of the surd
   * @param {number} H   The height of the root as a whole
   * @return {number[]}  The x offset of the surd, and the height, x offset, and scale of the root
   */
  getRootDimens(sbox: BBox, H: Number): number[];

  /**
   * @return {number}   The (approximate) width of the surd with its root
   */
  rootWidth(): number

  /**
   * Set the size of the surd to enclose the base
   */
  getStretchedSurd(): void;

}

/**
 * The CommonMsqrtClass interface
 *
 * @template N   The DOM node type
 * @template T   The DOM text node type
 * @template D   The DOM document type
 * @template JX  The OutputJax type
 * @template WW  The Wrapper type
 * @template WF  The WrapperFactory type
 * @template WC  The WrapperClass type
 * @template CC  The CharOptions type
 * @template VV  The VariantData type
 * @template DD  The DelimiterData type
 * @template FD  The FontData type
 * @template FC  The FontDataClass type
 */
export interface CommonMsqrtClass<
  N, T, D,
  JX extends CommonOutputJax<N, T, D, WW, WF, WC, CC, VV, DD, FD, FC>,
  WW extends CommonWrapper<N, T, D, JX, WW, WF, WC, CC, VV, DD, FD, FC>,
  WF extends CommonWrapperFactory<N, T, D, JX, WW, WF, WC, CC, VV, DD, FD, FC>,
  WC extends CommonWrapperClass<N, T, D, JX, WW, WF, WC, CC, VV, DD, FD, FC>,
  CC extends CharOptions,
  VV extends VariantData<CC>,
  DD extends DelimiterData,
  FD extends FontData<CC, VV, DD>,
  FC extends FontDataClass<CC, VV, DD>
> extends CommonWrapperClass<N, T, D, JX, WW, WF, WC, CC, VV, DD, FD, FC> {}

/*****************************************************************/
/**
 * The CommonMsqrt wrapper mixin for the MmlMsqrt object
 *
 * @template N   The DOM node type
 * @template T   The DOM text node type
 * @template D   The DOM document type
 * @template JX  The OutputJax type
 * @template WW  The Wrapper type
 * @template WF  The WrapperFactory type
 * @template WC  The WrapperClass type
 * @template CC  The CharOptions type
 * @template VV  The VariantData type
 * @template DD  The DelimiterData type
 * @template FD  The FontData type
 * @template FC  The FontDataClass type
 *
 * @template B   The mixin interface to create
 */
export function CommonMsqrtMixin<
  N, T, D,
  JX extends CommonOutputJax<N, T, D, WW, WF, WC, CC, VV, DD, FD, FC>,
  WW extends CommonWrapper<N, T, D, JX, WW, WF, WC, CC, VV, DD, FD, FC>,
  WF extends CommonWrapperFactory<N, T, D, JX, WW, WF, WC, CC, VV, DD, FD, FC>,
  WC extends CommonWrapperClass<N, T, D, JX, WW, WF, WC, CC, VV, DD, FD, FC>,
  CC extends CharOptions,
  VV extends VariantData<CC>,
  DD extends DelimiterData,
  FD extends FontData<CC, VV, DD>,
  FC extends FontDataClass<CC, VV, DD>,
  B extends CommonWrapperClass<N, T, D, JX, WW, WF, WC, CC, VV, DD, FD, FC>
>(Base: CommonWrapperConstructor<N, T, D, JX, WW, WF, WC, CC, VV, DD, FD, FC>): B {

  return class CommonMsqrtMixin extends Base
  implements CommonMsqrt<N, T, D, JX, WW, WF, WC, CC, VV, DD, FD, FC> {

    /**
     * @override
     */
    get base(): number {
      return 0;
    }

    /**
     * @override
     */
    get root(): number {
      return null;
    }

    /**
     * @override
     */
    public surd: CommonMo<N, T, D, JX, WW, WF, WC, CC, VV, DD, FD, FC>;

    /**
     * @override
     */
    public surdH: number;

    /**
     * @override
     */
    public combineRootBBox(_bbox: BBox, _sbox: BBox, _H: number) {
    }

    /**
     * @override
     */
    public getPQ(sbox: BBox): [number, number] {
      const t = this.font.params.rule_thickness;
      const s = this.font.params.surd_height;
      const p = (this.node.attributes.get('displaystyle') ? this.font.params.x_height : t);
      const q = (sbox.h + sbox.d > this.surdH ?
                 ((sbox.h + sbox.d) - (this.surdH - t - s - p / 2)) / 2 :
                 s + p / 4);
      return [p, q];
    }

    /**
     * @override
     */
    public getRootDimens(_sbox: BBox, _H: number): [number, number, number, number] {
      return [0, 0, 0, 0];
    }

    /**
     * @override
     */
    public rootWidth() {
      return 1.25;  // leave some room for the surd
    }

    /**
     * @override
     */
    public getStretchedSurd() {
      const t = this.font.params.rule_thickness;
      const s = this.font.params.surd_height;
      const p = (this.node.attributes.get('displaystyle') ? this.font.params.x_height : t);
      const {h, d} = this.childNodes[this.base].getOuterBBox();
<<<<<<< HEAD
      this.surdH = h + d + 2 * t + p / 4;
=======
      this.surdH = h + d + t + s + p / 4;
>>>>>>> c735be33
      this.surd.getStretchedVariant([this.surdH - d, d], true);
    }

    /*************************************************************/

    /**
     * Add the surd character so we can display it later
     *
     * @override
     */
    constructor(factory: WF, node: MmlNode, parent: WW = null) {
      super(factory, node, parent);
      this.surd = this.createMo('\u221A');
      this.surd.canStretch(DIRECTION.Vertical);
      this.getStretchedSurd();
    }

    /**
     * @override
     */
    public computeBBox(bbox: BBox, recompute: boolean = false) {
<<<<<<< HEAD
=======
      bbox.empty();
>>>>>>> c735be33
      const surdbox = this.surd.getBBox();
      const basebox = new BBox(this.childNodes[this.base].getOuterBBox());
      const q = this.getPQ(surdbox)[1];
      const t = this.font.params.rule_thickness;
      const s = this.font.params.surd_height;
      const H = basebox.h + q + t;
      const [x] = this.getRootDimens(surdbox, H);
      bbox.h = H + s;
      this.combineRootBBox(bbox, surdbox, H);
      bbox.combine(surdbox, x, H - surdbox.h);
      bbox.combine(basebox, x + surdbox.w, 0);
      bbox.clean();
      this.setChildPWidths(recompute);
    }

    /**
     * @override
     */
    public invalidateBBox() {
      super.invalidateBBox();
      this.surd.childNodes[0].invalidateBBox();
    }

  } as any as B;

}<|MERGE_RESOLUTION|>--- conflicted
+++ resolved
@@ -244,11 +244,7 @@
       const s = this.font.params.surd_height;
       const p = (this.node.attributes.get('displaystyle') ? this.font.params.x_height : t);
       const {h, d} = this.childNodes[this.base].getOuterBBox();
-<<<<<<< HEAD
-      this.surdH = h + d + 2 * t + p / 4;
-=======
       this.surdH = h + d + t + s + p / 4;
->>>>>>> c735be33
       this.surd.getStretchedVariant([this.surdH - d, d], true);
     }
 
@@ -270,10 +266,7 @@
      * @override
      */
     public computeBBox(bbox: BBox, recompute: boolean = false) {
-<<<<<<< HEAD
-=======
       bbox.empty();
->>>>>>> c735be33
       const surdbox = this.surd.getBBox();
       const basebox = new BBox(this.childNodes[this.base].getOuterBBox());
       const q = this.getPQ(surdbox)[1];
