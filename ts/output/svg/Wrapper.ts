/*************************************************************
 *
 *  Copyright (c) 2018-2022 The MathJax Consortium
 *
 *  Licensed under the Apache License, Version 2.0 (the "License");
 *  you may not use this file except in compliance with the License.
 *  You may obtain a copy of the License at
 *
 *      http://www.apache.org/licenses/LICENSE-2.0
 *
 *  Unless required by applicable law or agreed to in writing, software
 *  distributed under the License is distributed on an "AS IS" BASIS,
 *  WITHOUT WARRANTIES OR CONDITIONS OF ANY KIND, either express or implied.
 *  See the License for the specific language governing permissions and
 *  limitations under the License.
 */

/**
 * @fileoverview  Implements the SvgWrapper class
 *
 * @author dpvc@mathjax.org (Davide Cervone)
 */

import {OptionList} from '../../util/Options.js';
import {split} from '../../util/string.js';
import {CommonWrapper, CommonWrapperClass, CommonWrapperConstructor} from '../common/Wrapper.js';
import {SvgCharOptions, SvgVariantData, SvgDelimiterData, SvgFontData, SvgFontDataClass} from './FontData.js';
import {SVG, XLINKNS} from '../svg.js';
import {SvgWrapperFactory} from './WrapperFactory.js';

export {Constructor, StringMap} from '../common/Wrapper.js';

/*****************************************************************/

/**
 * Shorthand for makeing an SvgWrapper constructor
 */
export type SvgConstructor<N, T, D> = CommonWrapperConstructor<
  //
  // The HTMLElement, TextNode, and Document classes (for the DOM implementation in use)
  //
  N, T, D,
  //
  // The Wrapper type and its Factory and Class (these need to know N, T, and D)
  //
  SVG<N, T, D>, SvgWrapper<N, T, D>, SvgWrapperFactory<N, T, D>, SvgWrapperClass<N, T, D>,
  //
  // These are font-related objects that depend on the output jax; e,g. the character options
  //   for CHTML and SVG output differ (CHTML contains font information, while SVG has path data)
  //
  SvgCharOptions, SvgVariantData, SvgDelimiterData, SvgFontData, SvgFontDataClass
>;

/*****************************************************************/
/**
 *  The type of the SvgWrapper class (used when creating the wrapper factory for this class)
 */
export interface SvgWrapperClass<N, T, D> extends CommonWrapperClass<
  N, T, D,
  SVG<N, T, D>, SvgWrapper<N, T, D>, SvgWrapperFactory<N, T, D>, SvgWrapperClass<N, T, D>,
  SvgCharOptions, SvgVariantData, SvgDelimiterData, SvgFontData, SvgFontDataClass
> {}

/*****************************************************************/
/**
 *  The base SvgWrapper class
 *
 * @template N  The HTMLElement node class
 * @template T  The Text node class
 * @template D  The Document class
 */
export class SvgWrapper<N, T, D> extends CommonWrapper<
  N, T, D,
  SVG<N, T, D>, SvgWrapper<N, T, D>, SvgWrapperFactory<N, T, D>, SvgWrapperClass<N, T, D>,
  SvgCharOptions, SvgVariantData, SvgDelimiterData, SvgFontData, SvgFontDataClass
> {

  /**
   * The kind of wrapper
   */
  public static kind: string = 'unknown';

  /**
   * A fuzz factor for borders to avoid anti-alias problems at the edges
   */
  public static borderFuzz = 0.005;

  /**
   * Offset due to border/padding
   */
  public dx: number = 0;

  /**
   * buffered unknown text
   */
  protected utext: string = '';

  /**
   * @override
   */
  public font: SvgFontData;

  /*******************************************************************/

  /**
   * Create the HTML for the wrapped node.
   *
   * @param {N[]} parents  The HTML nodes where the output is to be added
   */
  public toSVG(parents: N[]) {
    if (this.toEmbellishedSVG(parents)) return;
    this.addChildren(this.standardSvgNodes(parents));
<<<<<<< HEAD
  }

  /**
   * Create the HTML for an embellished mo, if this is one.
   *
   * @param {N[]} parents  The HTML nodes where the output is to be added
   * @return {boolean}     True when embellished output is produced, false if not
   */
  public toEmbellishedSVG(parents: N[]): boolean {
    if (parents.length <= 1 || !this.node.isEmbellished) return false;
    const adaptor = this.adaptor;
    parents.forEach(dom => adaptor.append(dom, this.html('mjx-linestrut')));
    const style = this.coreMO().embellishedBreakStyle;
    //
    // At the end of the first line or beginning of the second,
    //   either typeset the embellished op, or create a placeholder
    //   and keep track of the created DOM nodes.
    //
    const dom = [];
    for (const [parent, STYLE] of [[parents[0], 'before'], [parents[1], 'after']] as [N, string][]) {
      if (style !== STYLE) {
        this.toSVG([parent]);
        dom.push(this.dom[0]);
        this.place(0, 0);
      } else {
        dom.push(this.createSvgNodes([parent])[0]);
      }
    }
    this.dom = dom;
    return true;
  }

  /**
   * @param {N[]} parents  The element in which to add the children
   */
=======
  }

  /**
   * Create the HTML for an embellished mo, if this is one.
   *
   * @param {N[]} parents  The HTML nodes where the output is to be added
   * @return {boolean}     True when embellished output is produced, false if not
   */
  public toEmbellishedSVG(parents: N[]): boolean {
    if (parents.length <= 1 || !this.node.isEmbellished) return false;
    const adaptor = this.adaptor;
    parents.forEach(dom => adaptor.append(dom, this.html('mjx-linestrut')));
    const style = this.coreMO().embellishedBreakStyle;
    //
    // At the end of the first line or beginning of the second,
    //   either typeset the embellished op, or create a placeholder
    //   and keep track of the created DOM nodes.
    //
    const dom = [];
    for (const [parent, STYLE] of [[parents[0], 'before'], [parents[1], 'after']] as [N, string][]) {
      if (style !== STYLE) {
        this.toSVG([parent]);
        dom.push(this.dom[0]);
        this.place(0, 0);
      } else {
        dom.push(this.createSvgNodes([parent])[0]);
      }
    }
    this.dom = dom;
    return true;
  }

  /**
   * @param {N[]} parents  The element in which to add the children
   */
>>>>>>> c735be33
  public addChildren(parents: N[]) {
    let x = 0;
    for (const child of this.childNodes) {
      child.toSVG(parents);
      const bbox = child.getOuterBBox();
      if (child.dom) {
        child.place(x + bbox.L * bbox.rscale, 0);
      }
      x += (bbox.L + bbox.w + bbox.R) * bbox.rscale;
    }
  }

  /*******************************************************************/

  /**
   * Create the standard SVG element for the given wrapped node.
   *
   * @param {N[]} parents  The HTML elements in which the node is to be created
   * @returns {N[]}  The roots of the HTML trees for the wrapped node's output
   */
  protected standardSvgNodes(parents: N[]): N[] {
    const svg = this.createSvgNodes(parents);
    this.handleStyles();
    this.handleScale();
    this.handleBorder();
    this.handleColor();
    this.handleAttributes();
    return svg;
  }

  /**
   * @param {N[]} parents  The HTML elements in which the node is to be created
   * @returns {N[]}  The roots of the HTML tree for the wrapped node's output
<<<<<<< HEAD
   */
  protected createSvgNodes(parents: N[]): N[] {
    this.dom = parents.map(_parent => this.svg('g', {'data-mml-node': this.node.kind})); // FIXME: add segment id
    parents = this.handleHref(parents);
    for (const i of parents.keys()) {
      this.adaptor.append(parents[i], this.dom[i]);
    }
    return this.dom;
  }

  /**
   * Add an anchor for hrefs and insert hot boxes into the DOM containers
   *
   * @param {N[]} parents   The HTML nodes in which the output is to be placed
   * @return {N[]}          The roots of the HTML tree for the node's output
   */
=======
   */
  protected createSvgNodes(parents: N[]): N[] {
    this.dom = parents.map(_parent => this.svg('g', {'data-mml-node': this.node.kind})); // FIXME: add segment id
    parents = this.handleHref(parents);
    for (const i of parents.keys()) {
      this.adaptor.append(parents[i], this.dom[i]);
    }
    return this.dom;
  }

  /**
   * Add an anchor for hrefs and insert hot boxes into the DOM containers
   *
   * @param {N[]} parents   The HTML nodes in which the output is to be placed
   * @return {N[]}          The roots of the HTML tree for the node's output
   */
>>>>>>> c735be33
  protected handleHref(parents: N[]) {
    const href = this.node.attributes.get('href');
    if (!href) return parents;
    let i = 0;
    const isEmbellished = this.node.isEmbellished && !this.node.isKind('mo');
    return parents.map(parent => {
      parent = this.adaptor.append(parent, this.svg('a', {href: href})) as N;
      const {h, d, w} = (isEmbellished ? this.getOuterBBox() : this.getLineBBox(i));
      this.adaptor.append(this.dom[i++], this.svg('rect', {
        'data-hitbox': true, fill: 'none', stroke: 'none', 'pointer-events': 'all',
        width: this.fixed(w), height: this.fixed(h + d),
        x: (i === 1 || isEmbellished ? this.fixed(-this.dx) : 0), y: this.fixed(-d)
      }));
      return parent;
    });
  }

  /**
   * Set the CSS styles for the svg element
   */
  protected handleStyles() {
    if (!this.styles) return;
    const styles = this.styles.cssText;
    if (styles) {
      this.dom.forEach(node => this.adaptor.setAttribute(node, 'style', styles));
    }
    const padding = (this.styleData?.padding || [0, 0, 0, 0])[3];
    const border = (this.styleData?.border?.width || [0, 0, 0, 0])[3];
    if (padding || border) {
      this.dx = padding + border;
    }
  }

  /**
   * Set the (relative) scaling factor for the node
   */
  protected handleScale() {
    if (this.bbox.rscale !== 1) {
      const scale = 'scale(' + this.fixed(this.bbox.rscale / 1000, 3) + ')';
      this.dom.forEach(node => this.adaptor.setAttribute(node, 'transform', scale));
    }
  }

  /**
   * Add the foreground and background colors
   * (Only look at explicit attributes, since inherited ones will
   *  be applied to a parent element, and we will inherit from that)
   */
  protected handleColor() {
    const adaptor = this.adaptor;
    const attributes = this.node.attributes;
    const color = (attributes.getExplicit('mathcolor') || attributes.getExplicit('color')) as string;
    const background = (attributes.getExplicit('mathbackground') ||
                        attributes.getExplicit('background') ||
                        this.styles?.get('background-color')) as string;
    if (color) {
      this.dom.forEach(node => {
        adaptor.setAttribute(node, 'fill', color);
        adaptor.setAttribute(node, 'stroke', color);
      });
    }
    if (background) {
      let i = 0;
      const isEmbellished = this.node.isEmbellished && !this.node.isKind('mo');
      this.dom.forEach(node => {
        const {h, d, w} = (isEmbellished ? this.getOuterBBox() : this.getLineBBox(i++));
        const rect = this.svg('rect', {
          fill: background,
          x: (i === 1 || isEmbellished ? this.fixed(-this.dx) : 0), y: this.fixed(-d),
          width: this.fixed(w),
          height: this.fixed(h + d),
          'data-bgcolor': true
        });
        const child = adaptor.firstChild(node);
        if (child) {
          adaptor.insert(rect, child);
        } else {
          adaptor.append(node, rect);
        }
      });
    }
  }

  /**
   * Create the borders, if any are requested.
   */
  protected handleBorder() {
    const border = this.styleData?.border;
    if (!border) return;
    const f = SvgWrapper.borderFuzz;
    const adaptor = this.adaptor;
    let k = 0;
    const n = this.dom.length - 1;
    const isEmbellished = this.node.isEmbellished && !this.node.isKind('mo');
    for (const dom of this.dom) {
      const L = (!n || !k ? 1 : 0);
      const R = (!n || k === n ? 1 : 0);
      const bbox = (isEmbellished ? this.getOuterBBox() : this.getLineBBox(k++));
      const [h, d, w] = [bbox.h + f, bbox.d + f, bbox.w + f];
      const outerRT = [w, h];
      const outerLT = [-f, h];
      const outerRB = [w, -d];
      const outerLB = [-f, -d];
      const innerRT = [w - R * border.width[1], h - border.width[0]];
      const innerLT = [-f + L * border.width[3], h - border.width[0]];
      const innerRB = [w - R * border.width[1], -d + border.width[2]];
      const innerLB = [-f + L * border.width[3], -d + border.width[2]];
      const paths: number[][][] = [
        [outerLT, outerRT, innerRT, innerLT],
        [outerRB, outerRT, innerRT, innerRB],
        [outerLB, outerRB, innerRB, innerLB],
        [outerLB, outerLT, innerLT, innerLB]
      ];
      const child = adaptor.firstChild(dom) as N;
      const dx = L * this.dx;
      for (const i of [0, 1, 2, 3]) {
        if (!border.width[i] || (i === 3 && !L) || (i === 1 && !R)) continue;
        const path = paths[i];
        if (border.style[i] === 'dashed' || border.style[i] === 'dotted') {
          this.addBorderBroken(path, border.color[i], border.style[i], border.width[i], i, dom, dx);
        } else {
          this.addBorderSolid(path, border.color[i], child, dom, dx);
        }
      }
    }
  }

  /**
   * Create a solid border piece with the given color
   *
   * @param {[number, number][]} path    The points for the border segment
   * @param {string} color               The color to use
   * @param {N} child                    Insert the border before this child, if any
   * @param {N} parent                   The parent container
   * @param {number} dx                  The offset of the node
   */
  protected addBorderSolid(path: number[][], color: string, child: N, parent: N, dx: number) {
    const border = this.svg('polygon', {
      points: path.map(([x, y]) => `${this.fixed(x - dx)},${this.fixed(y)}`).join(' '),
<<<<<<< HEAD
      stroke: 'none',
      fill: color
=======
      stroke: 'none'
>>>>>>> c735be33
    });
    if (color) {
      this.adaptor.setAttribute(border, 'fill', color);
    }
    if (child) {
      this.adaptor.insert(border, child);
    } else {
      this.adaptor.append(parent, border);
    }
  }

  /**
   * Create a dashed or dotted border line with the given width and color
   *
   * @param {[number, number][]} path   The points for the border segment
   * @param {string} color              The color to use
   * @param {string} style              Either 'dotted' or 'dashed'
   * @param {number} t                  The thickness for the border line
   * @param {number} i                  The side being drawn
   * @param {N} parent                  The parent container
   * @param {number} dx                  The offset of the node
   */
  protected addBorderBroken(path: number[][], color: string, style: string,
                            t: number, i: number, parent: N, dx: number) {
    const dot = (style === 'dotted');
    const t2 = t / 2;
    const [tx1, ty1, tx2, ty2] = [[t2, -t2, -t2, -t2], [-t2, t2, -t2, -t2], [t2, t2, -t2, t2], [t2, t2, t2, -t2]][i];
    const [A, B] = path;
    const x1 = A[0] + tx1 - dx, y1 = A[1] + ty1;
    const x2 = B[0] + tx2 - dx, y2 = B[1] + ty2;
    const W = Math.abs(i % 2 ? y2 - y1 : x2 - x1);
    const n = (dot ? Math.ceil(W / (2 * t)) : Math.ceil((W - t) / (4 * t)));
    const m = W / (4 * n + 1);
    const line = this.svg('line', {
      x1: this.fixed(x1), y1: this.fixed(y1),
      x2: this.fixed(x2), y2: this.fixed(y2),
      'stroke-width': this.fixed(t), stroke: color, 'stroke-linecap': dot ? 'round' : 'square',
      'stroke-dasharray': dot ? [1, this.fixed(W / n - .002)].join(' ') : [this.fixed(m), this.fixed(3 * m)].join(' ')
    });
    const adaptor = this.adaptor;
    const child = adaptor.firstChild(parent);
    if (child) {
      adaptor.insert(line, child);
    } else {
      adaptor.append(parent, line);
    }
  }

  /**
   * Copy RDFa, aria, and other tags from the MathML to the SVG output nodes.
   * Don't copy those in the skipAttributes list, or anything that already exists
   * as a property of the node (e.g., no "onlick", etc.).  If a name in the
   * skipAttributes object is set to false, then the attribute WILL be copied.
   * Add the class to any other classes already in use.
   */
  protected handleAttributes() {
    const adaptor = this.adaptor;
    const attributes = this.node.attributes;
    const defaults = attributes.getAllDefaults();
    const skip = SvgWrapper.skipAttributes;
    for (const name of attributes.getExplicitNames()) {
      if (skip[name] === false || (!(name in defaults) && !skip[name] &&
                                   !adaptor.hasAttribute(this.dom[0], name))) {
        this.dom.forEach(dom => adaptor.setAttribute(dom, name, attributes.getExplicit(name) as string));
      }
    }
    if (attributes.get('class')) {
      for (const name of split(attributes.get('class') as string)) {
        this.dom.forEach(node => adaptor.addClass(node, name));
      }
    }
  }

  /*******************************************************************/

  /**
   * @param {number} x   The x-offset for the element
   * @param {number} y   The y-offset for the element
   * @param {N} element  The element to be placed
   */
  public place(x: number, y: number, element: N = null) {
    if (!element) {
      x += this.dx * this.bbox.rscale;
    }
    if (!(x || y)) return;
    if (!element) {
      element = this.dom[0];   // FIXME:  DOM tree
      y = this.handleId(y);
    }
    const translate = `translate(${this.fixed(x)},${this.fixed(y)})`;
    const transform = this.adaptor.getAttribute(element, 'transform') || '';
    this.adaptor.setAttribute(element, 'transform', translate + (transform ? ' ' + transform : ''));
  }

  /**
   * Firefox and Safari don't scroll to the top of the element with an Id, so
   *   we shift the element up and then translate its contents down in order to
   *   correct for their positioning.  Also, Safari will go to the baseline of
   *   a <text> element (e.g., when mtextInheritFont is true), so add a text
   *   element to help Safari get the right location.
   *
   * @param {number} y     The current offset of the element
   * @return {number}      The new offset for the element if it has an id
   */
  protected handleId(y: number): number {
    if (!this.node.attributes || !this.node.attributes.get('id')) {
      return y;
    }
    const adaptor = this.adaptor;
    const h = this.getBBox().h;
    //
    //  Remove the element's children and put them into a <g> with transform
    //
    const children =  adaptor.childNodes(this.dom[0]);
    children.forEach(child => adaptor.remove(child));
    const g = this.svg('g', {'data-idbox': true, transform: `translate(0,${this.fixed(-h)})`}, children);
    //
    //  Add the text element (not transformed) and the transformed <g>
    //
    adaptor.append(this.dom[0], this.svg('text', {'data-id-align': true} , [this.text('')]));
    adaptor.append(this.dom[0], g);
    return y + h;
  }

  /**
   * Return the first child element, skipping id align boxes and href hit boxes
   *
   * @return {N}   The first "real" child element
   */
  public firstChild(dom: N = this.dom[0]): N {
    const adaptor = this.adaptor;
    let child = adaptor.firstChild(dom);
    if (child && adaptor.kind(child) === 'text' && adaptor.getAttribute(child as N, 'data-id-align')) {
      child = adaptor.firstChild(adaptor.next(child) as N);
    }
    if (child && adaptor.kind(child) === 'rect' && adaptor.getAttribute(child as N, 'data-hitbox')) {
      child = adaptor.next(child);
    }
    return child as N;
  }

  /**
   * @param {number} n        The character number
   * @param {number} x        The x-position of the character
   * @param {number} y        The y-position of the character
   * @param {N} parent        The container for the character
   * @param {string} variant  The variant to use for the character
   * @param {boolean} buffer  True to collect unknown characters into one text element
   * @return {number}         The width of the character
   */
  public placeChar(n: number, x: number, y: number, parent: N,
                   variant: string = null, buffer: boolean = false): number {
    if (variant === null) {
      variant = this.variant;
    }
    const C = n.toString(16).toUpperCase();
    const [ , , w, data] = this.getVariantChar(variant, n);
    if ('p' in data) {
      x += this.addUtext(x, y, parent, variant);
      const path = (data.p ? 'M' + data.p + 'Z' : '');
      this.place(x, y, this.adaptor.append(parent, this.charNode(variant, C, path)) as N);
    } else if ('c' in data) {
      x += this.addUtext(x, y, parent, variant);
      const g = this.adaptor.append(parent, this.svg('g', {'data-c': C})) as N;
      this.place(x, y, g);
      x = 0;
      for (const n of this.unicodeChars(data.c, variant)) {
        x += this.placeChar(n, x, y, g, variant);
      }
    } else if (data.unknown) {
      this.utext += String.fromCodePoint(n);
      return (buffer ? 0 : this.addUtext(x, y, parent, variant));
    }
    return w;
  }

  /**
   * @param {number} x         The x-position of the text
   * @param {number} y         The y-position of the text
   * @param {N} parent         The container for the text
   * @param {string} variant   The variant to use for the string
   */
  protected addUtext(x: number, y: number, parent: N, variant: string): number {
    const c = this.utext;
    if (!c) {
      return 0;
    }
    this.utext = '';
    const text = this.adaptor.append(parent, this.jax.unknownText(c, variant)) as N;
    this.place(x, y, text);
    return this.jax.measureTextNodeWithCache(text, c, variant).w;
  }

  /**
   * @param {string} variant    The name of the variant being used
   * @param {string} C          The hex string for the character code
   * @param {string} path       The data from the character
   * @return {N}                The <path> or <use> node for the glyph
   */
  protected charNode(variant: string, C: string, path: string): N {
    const cache = this.jax.options.fontCache;
    return (cache !== 'none' ? this.useNode(variant, C, path) : this.pathNode(C, path));
  }

  /**
   * @param {string} C          The hex string for the character code
   * @param {string} path       The data from the character
   * @return {N}                The <path> for the glyph
   */
  protected pathNode(C: string, path: string): N {
    return this.svg('path', {'data-c': C, d: path});
  }

  /**
   * @param {string} variant    The name of the variant being used
   * @param {string} C          The hex string for the character code
   * @param {string} path       The data from the character
   * @return {N}                The <use> node for the glyph
   */
  protected useNode(variant: string, C: string, path: string): N {
    const use = this.svg('use', {'data-c': C});
    const id = '#' + this.jax.fontCache.cachePath(variant, C, path);
    this.adaptor.setAttribute(use, 'href', id, this.jax.options.useXlink ? XLINKNS : null);
    return use;
  }

  /*******************************************************************/
  /**
   * For debugging
   */

  public drawBBox() {
    let {w, h, d} = this.getOuterBBox();
    const L = (this.styleData?.border?.width || [0, 0, 0, 0])[3];
    const def = {style: {opacity: .25}} as OptionList;
    if (L) {
      def.transform = `translate(${this.fixed(-L)}, 0)`;
    }
    const box = this.svg('g', def, [
      this.svg('rect', {
        fill: 'red',
        height: this.fixed(h),
        width: this.fixed(w)
      }),
      this.svg('rect', {
        fill: 'green',
        height: this.fixed(d),
        width: this.fixed(w),
        y: this.fixed(-d)
      })
    ] as N[]);
    const node = this.dom[0] || this.parent.dom[0];
    this.adaptor.append(node, box);
  }

  /*******************************************************************/
  /*
   * Easy access to some utility routines
   */

  /**
   * @param {string} type      The tag name of the HTML node to be created
   * @param {OptionList} def   The properties to set for the created node
   * @param {(N|T)[]} content  The child nodes for the created HTML node
   * @return {N}               The generated HTML tree
   */
  public html(type: string, def: OptionList = {}, content: (N | T)[] = []): N {
    return this.jax.html(type, def, content);
  }

  /**
   * @param {string} type      The tag name of the svg node to be created
   * @param {OptionList} def   The properties to set for the created node
   * @param {(N|T)[]} content  The child nodes for the created SVG node
   * @return {N}               The generated SVG tree
   */
  public svg(type: string, def: OptionList = {}, content: (N | T)[] = []): N {
    return this.jax.svg(type, def, content);
  }

  /**
   * @param {string} text  The text from which to create an HTML text node
   * @return {T}  The generated text node with the given text
   */
  public text(text: string): T {
    return this.jax.text(text);
  }

  /**
   * @param {number} x   The dimension to display
   * @param {number=} n  The number of digits to display
   * @return {string}    The dimension with the given number of digits (minus trailing zeros)
   */
  public fixed(x: number, n: number = 1): string {
    return this.jax.fixed(x * 1000, n);
  }

}<|MERGE_RESOLUTION|>--- conflicted
+++ resolved
@@ -110,7 +110,6 @@
   public toSVG(parents: N[]) {
     if (this.toEmbellishedSVG(parents)) return;
     this.addChildren(this.standardSvgNodes(parents));
-<<<<<<< HEAD
   }
 
   /**
@@ -146,43 +145,6 @@
   /**
    * @param {N[]} parents  The element in which to add the children
    */
-=======
-  }
-
-  /**
-   * Create the HTML for an embellished mo, if this is one.
-   *
-   * @param {N[]} parents  The HTML nodes where the output is to be added
-   * @return {boolean}     True when embellished output is produced, false if not
-   */
-  public toEmbellishedSVG(parents: N[]): boolean {
-    if (parents.length <= 1 || !this.node.isEmbellished) return false;
-    const adaptor = this.adaptor;
-    parents.forEach(dom => adaptor.append(dom, this.html('mjx-linestrut')));
-    const style = this.coreMO().embellishedBreakStyle;
-    //
-    // At the end of the first line or beginning of the second,
-    //   either typeset the embellished op, or create a placeholder
-    //   and keep track of the created DOM nodes.
-    //
-    const dom = [];
-    for (const [parent, STYLE] of [[parents[0], 'before'], [parents[1], 'after']] as [N, string][]) {
-      if (style !== STYLE) {
-        this.toSVG([parent]);
-        dom.push(this.dom[0]);
-        this.place(0, 0);
-      } else {
-        dom.push(this.createSvgNodes([parent])[0]);
-      }
-    }
-    this.dom = dom;
-    return true;
-  }
-
-  /**
-   * @param {N[]} parents  The element in which to add the children
-   */
->>>>>>> c735be33
   public addChildren(parents: N[]) {
     let x = 0;
     for (const child of this.childNodes) {
@@ -216,7 +178,6 @@
   /**
    * @param {N[]} parents  The HTML elements in which the node is to be created
    * @returns {N[]}  The roots of the HTML tree for the wrapped node's output
-<<<<<<< HEAD
    */
   protected createSvgNodes(parents: N[]): N[] {
     this.dom = parents.map(_parent => this.svg('g', {'data-mml-node': this.node.kind})); // FIXME: add segment id
@@ -233,24 +194,6 @@
    * @param {N[]} parents   The HTML nodes in which the output is to be placed
    * @return {N[]}          The roots of the HTML tree for the node's output
    */
-=======
-   */
-  protected createSvgNodes(parents: N[]): N[] {
-    this.dom = parents.map(_parent => this.svg('g', {'data-mml-node': this.node.kind})); // FIXME: add segment id
-    parents = this.handleHref(parents);
-    for (const i of parents.keys()) {
-      this.adaptor.append(parents[i], this.dom[i]);
-    }
-    return this.dom;
-  }
-
-  /**
-   * Add an anchor for hrefs and insert hot boxes into the DOM containers
-   *
-   * @param {N[]} parents   The HTML nodes in which the output is to be placed
-   * @return {N[]}          The roots of the HTML tree for the node's output
-   */
->>>>>>> c735be33
   protected handleHref(parents: N[]) {
     const href = this.node.attributes.get('href');
     if (!href) return parents;
@@ -390,12 +333,7 @@
   protected addBorderSolid(path: number[][], color: string, child: N, parent: N, dx: number) {
     const border = this.svg('polygon', {
       points: path.map(([x, y]) => `${this.fixed(x - dx)},${this.fixed(y)}`).join(' '),
-<<<<<<< HEAD
-      stroke: 'none',
-      fill: color
-=======
       stroke: 'none'
->>>>>>> c735be33
     });
     if (color) {
       this.adaptor.setAttribute(border, 'fill', color);
