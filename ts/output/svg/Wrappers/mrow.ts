/*************************************************************
 *
 *  Copyright (c) 2018-2022 The MathJax Consortium
 *
 *  Licensed under the Apache License, Version 2.0 (the "License");
 *  you may not use this file except in compliance with the License.
 *  You may obtain a copy of the License at
 *
 *      http://www.apache.org/licenses/LICENSE-2.0
 *
 *  Unless required by applicable law or agreed to in writing, software
 *  distributed under the License is distributed on an "AS IS" BASIS,
 *  WITHOUT WARRANTIES OR CONDITIONS OF ANY KIND, either express or implied.
 *  See the License for the specific language governing permissions and
 *  limitations under the License.
 */

/**
 * @fileoverview  Implements the SvgMrow wrapper for the MmlMrow object
 *
 * @author dpvc@mathjax.org (Davide Cervone)
 */

import {SVG} from '../../svg.js';
import {SvgWrapper, SvgWrapperClass} from '../Wrapper.js';
import {SvgWrapperFactory} from '../WrapperFactory.js';
import {SvgCharOptions, SvgVariantData, SvgDelimiterData, SvgFontData, SvgFontDataClass} from '../FontData.js';
import {CommonMrow, CommonMrowClass, CommonMrowMixin,
        CommonInferredMrow, CommonInferredMrowClass, CommonInferredMrowMixin} from '../../common/Wrappers/mrow.js';
import {MmlMrow, MmlInferredMrow} from '../../../core/MmlTree/MmlNodes/mrow.js';
import {MmlNode} from '../../../core/MmlTree/MmlNode.js';

/*****************************************************************/
/**
 * The SvgMrow interface for the SVG Mrow wrapper
 *
 * @template N  The HTMLElement node class
 * @template T  The Text node class
 * @template D  The Document class
 */
export interface SvgMrowNTD<N, T, D> extends SvgWrapper<N, T, D>, CommonMrow<
  N, T, D,
  SVG<N, T, D>, SvgWrapper<N, T, D>, SvgWrapperFactory<N, T, D>, SvgWrapperClass<N, T, D>,
  SvgCharOptions, SvgVariantData, SvgDelimiterData, SvgFontData, SvgFontDataClass
> {}

/**
 * The SvgMrowClass interface for the SVG Mrow wrapper
 *
 * @template N  The HTMLElement node class
 * @template T  The Text node class
 * @template D  The Document class
 */
export interface SvgMrowClass<N, T, D> extends SvgWrapperClass<N, T, D>, CommonMrowClass<
  N, T, D,
  SVG<N, T, D>, SvgWrapper<N, T, D>, SvgWrapperFactory<N, T, D>, SvgWrapperClass<N, T, D>,
  SvgCharOptions, SvgVariantData, SvgDelimiterData, SvgFontData, SvgFontDataClass
> {
  new(factory: SvgWrapperFactory<N, T, D>, node: MmlNode, parent?: SvgWrapper<N, T, D>): SvgMrowNTD<N, T, D>;
}


/*****************************************************************/

/**
 * The SvgMrow wrapper for the MmlMrow type
 */
export const SvgMrow = (function <N, T, D>(): SvgMrowClass<N, T, D> {

  const Base = CommonMrowMixin<
      N, T, D,
      SVG<N, T, D>, SvgWrapper<N, T, D>, SvgWrapperFactory<N, T, D>, SvgWrapperClass<N, T, D>,
      SvgCharOptions, SvgVariantData, SvgDelimiterData, SvgFontData, SvgFontDataClass,
      SvgMrowClass<N, T, D>
    >(SvgWrapper);

  // Avoid message about base constructors not having the same type
  //   (they should both be SvgWrapper<N, T, D>, but are thought of as different by typescript)
  // @ts-ignore
  return class SvgMrow extends Base implements SvgMrowNTD<N, T, D> {

    /**
     * @override
     */
    public static kind = MmlMrow.prototype.kind;

    /**
     * If this is an mrow inside a linebreakContainer, this gives the number
     *   of breaks, otherwise it is 0
     */
    protected linebreakCount: number = 0;

    /**
     * @override
     */
    public toSVG(parents: N[]) {
      this.getBBox();
      const n = this.linebreakCount = (this.isStack ? 0 : this.breakCount);
<<<<<<< HEAD
      if (n || !this.node.isInferred) {
        parents = this.standardSvgNodes(parents);
      } else {
        this.dom = parents;
      }
      this.addChildren(parents);
      n && this.placeLines(parents);
=======
      parents = ((n || !this.node.isInferred) ?
                 this.standardSvgNodes(parents) :
                 this.getSvgNodes(parents));
      this.addChildren(parents);
      if (n) {
        this.placeLines(parents);
      }
    }

    /**
     * @param {N[]} parents  The HTML nodes in which to place the lines
     */
    protected getSvgNodes(parents: N[]) {
      if (this.dh) {
        const g = this.svg('g', {transform: `translate(0 ${this.fixed(this.dh)})`});
        parents = [this.adaptor.append(parents[0], g) as N];
      }
      this.dom = parents;
      return parents;
>>>>>>> c735be33
    }

    /**
     * @param {N[]} parents  The HTML nodes in which to place the lines
     */
    protected placeLines(parents: N[]) {
      const lines = this.lineBBox;
<<<<<<< HEAD
      let y = 0;
      for (const k of parents.keys()) {
        const lbox = lines[k];
        this.place(lbox.L || 0, y, parents[k]);
        y -= Math.max(.25, lbox.d) + lbox.lineLeading + Math.max(.75, lines[k + 1]?.h || 0);
=======
      const display = this.jax.math.display;
      let y = this.dh;
      for (const k of parents.keys()) {
        const lbox = lines[k];
        this.place(lbox.L || 0, y, parents[k]);
        y -= Math.max(.25, lbox.d) + (display ? lbox.lineLeading : 0) + Math.max(.75, lines[k + 1]?.h || 0);
>>>>>>> c735be33
      }
    }

    /**
     * @override
     */
    protected createSvgNodes(parents: N[]): N[] {
      const n = this.linebreakCount;
      if (!n) return super.createSvgNodes(parents);
      //
      // Create a linestack/mrow node for the lines
      //
      const adaptor = this.adaptor;
      const def = (this.node.isInferred ? {'data-mjx-linestack': true} : {'data-mml-node': this.node.kind});
      this.dom = [adaptor.append(parents[0], this.svg('g', def)) as N];
      //
      // Add an href anchor, if needed, and insert the linestack/mrow
      //
      this.dom = [adaptor.append(this.handleHref(parents)[0], this.dom[0]) as N];
      //
      //  Add the line boxes
      //
      const svg = Array(n) as N[];
      for (let i = 0; i <= n; i++) {
        svg[i] = adaptor.append(this.dom[0], this.svg('g', {'data-mjx-linebox': true, 'data-mjx-lineno': i})) as N;
      }
      //
      //  Return the line boxes as the parent nodes for their contents
      //
      return svg;
    }

    /**
     * @override
     */
    public addChildren(parents: N[]) {
      let x = 0;
      let i = 0;
      for (const child of this.childNodes) {
        const n = child.breakCount;
        child.toSVG(parents.slice(i, i + n + 1));
        if (child.dom) {
          let k = 0;
          for (const dom of child.dom) {
            if (dom) {
              const dx = (k ? 0 : child.dx);
              const cbox = child.getLineBBox(k++);
              x += (cbox.L + dx) * cbox.rscale;
              this.place(x, 0, dom);
              x += (cbox.w + cbox.R - dx) * cbox.rscale;
            }
            if (n) {
              x = 0;
            }
          }
          if (n) {
            const cbox = child.getLineBBox(n);
            x += (cbox.w + cbox.R) * cbox.rscale;
          }
        }
        i += n;
      }
    }

  };

})<any, any, any>();

/*****************************************************************/
/*****************************************************************/

/**
 * The SvgInferredMrow interface for the SVG InferredMrow wrapper
 *
 * @template N  The HTMLElement node class
 * @template T  The Text node class
 * @template D  The Document class
 */
export interface SvgInferredMrowNTD<N, T, D> extends SvgMrowNTD<N, T, D>, CommonInferredMrow<
  N, T, D,
  SVG<N, T, D>, SvgWrapper<N, T, D>, SvgWrapperFactory<N, T, D>, SvgWrapperClass<N, T, D>,
  SvgCharOptions, SvgVariantData, SvgDelimiterData, SvgFontData, SvgFontDataClass
> {}

/**
 * The SvgInferredMrowClass interface for the SVG InferredMrow wrapper
 *
 * @template N  The HTMLElement node class
 * @template T  The Text node class
 * @template D  The Document class
 */
export interface SvgInferredMrowClass<N, T, D> extends SvgMrowClass<N, T, D>, CommonInferredMrowClass<
  N, T, D,
  SVG<N, T, D>, SvgWrapper<N, T, D>, SvgWrapperFactory<N, T, D>, SvgWrapperClass<N, T, D>,
  SvgCharOptions, SvgVariantData, SvgDelimiterData, SvgFontData, SvgFontDataClass
> {
  new(factory: SvgWrapper<N, T, D>, node: MmlNode, parent?: SvgWrapper<N, T, D>): SvgInferredMrowNTD<N, T, D>;
}


/*****************************************************************/

/**
 * The SvgInferredMrow wrapper for the MmlInferredMrow class
 */
export const SvgInferredMrow = (function <N, T, D>(): SvgInferredMrowClass<N, T, D> {

  const Base = CommonInferredMrowMixin<
      N, T, D,
      SVG<N, T, D>, SvgWrapper<N, T, D>, SvgWrapperFactory<N, T, D>, SvgWrapperClass<N, T, D>,
      SvgCharOptions, SvgVariantData, SvgDelimiterData, SvgFontData, SvgFontDataClass,
      SvgInferredMrowClass<N, T, D>
    >(SvgMrow);

  // Avoid message about base constructors not having the same type
  //   (they should both be SvgWrapper<N, T, D>, but are thought of as different by typescript)
  // @ts-ignore
  return class SvgInferredMrowNTD extends Base implements SvgInferredMrow<N, T, D> {

    /**
     * The inferred-mrow wrapper
     */
    public static kind = MmlInferredMrow.prototype.kind;

  };

})<any, any, any>();<|MERGE_RESOLUTION|>--- conflicted
+++ resolved
@@ -96,15 +96,6 @@
     public toSVG(parents: N[]) {
       this.getBBox();
       const n = this.linebreakCount = (this.isStack ? 0 : this.breakCount);
-<<<<<<< HEAD
-      if (n || !this.node.isInferred) {
-        parents = this.standardSvgNodes(parents);
-      } else {
-        this.dom = parents;
-      }
-      this.addChildren(parents);
-      n && this.placeLines(parents);
-=======
       parents = ((n || !this.node.isInferred) ?
                  this.standardSvgNodes(parents) :
                  this.getSvgNodes(parents));
@@ -124,7 +115,6 @@
       }
       this.dom = parents;
       return parents;
->>>>>>> c735be33
     }
 
     /**
@@ -132,20 +122,12 @@
      */
     protected placeLines(parents: N[]) {
       const lines = this.lineBBox;
-<<<<<<< HEAD
-      let y = 0;
-      for (const k of parents.keys()) {
-        const lbox = lines[k];
-        this.place(lbox.L || 0, y, parents[k]);
-        y -= Math.max(.25, lbox.d) + lbox.lineLeading + Math.max(.75, lines[k + 1]?.h || 0);
-=======
       const display = this.jax.math.display;
       let y = this.dh;
       for (const k of parents.keys()) {
         const lbox = lines[k];
         this.place(lbox.L || 0, y, parents[k]);
         y -= Math.max(.25, lbox.d) + (display ? lbox.lineLeading : 0) + Math.max(.75, lines[k + 1]?.h || 0);
->>>>>>> c735be33
       }
     }
 
