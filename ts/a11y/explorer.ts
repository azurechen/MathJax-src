--- conflicted
+++ resolved
@@ -32,13 +32,7 @@
 
 import {ExplorerPool, RegionPool} from './explorer/ExplorerPool.js';
 
-<<<<<<< HEAD
-import {Submenu} from 'mj-context-menu/js/item_submenu.js';
-
 import {Sre} from './sre.js';
-=======
-import Sre from './sre.js';
->>>>>>> b48a7b97
 
 /**
  * Generic constructor for Mixins
