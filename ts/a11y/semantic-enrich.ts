--- conflicted
+++ resolved
@@ -147,7 +147,6 @@
   return class extends BaseMathItem {
 
     /**
-<<<<<<< HEAD
      * @override
      */
     public speechGenerator = Sre.getSpeechGenerator('Tree');
@@ -156,11 +155,6 @@
      * @override
      */
     public brailleGenerator = Sre.getSpeechGenerator('Tree');
-=======
-     * The speech generator for this math item.
-     */
-    public generator = Sre.getSpeechGenerator('Tree');
->>>>>>> 30ebd5c9
 
     /**
      * @param {any} node  The node to be serialized
@@ -191,22 +185,6 @@
     public enrich(document: MathDocument<N, T, D>, force: boolean = false) {
       if (this.state() >= STATE.ENRICHED) return;
       if (!this.isEscaped && (document.options.enableEnrichment || force)) {
-<<<<<<< HEAD
-          // TODO: Sort out the loading of the locales better
-        if (document.options.sre.locale !== currentLocale) {
-          currentLocale = document.options.sre.locale;
-          // TODO: Sort out the loading of the locales better
-          mathjax.retryAfter(
-            Sre.setupEngine({locale: document.options.sre.locale}).then(
-              () => {
-                return Sre.sreReady(); }));
-        }
-        if (document.options.sre.braille !== currentBraille) {
-          currentBraille = document.options.sre.braille;
-          mathjax.retryAfter(
-            Sre.setupEngine({locale: document.options.sre.braille})
-              .then(() => Sre.sreReady()));
-=======
         // TODO: Sort out the loading of the locales better
         if (document.options.enableSpeech) {
           if (document.options.sre.locale !== currentLocale) {
@@ -222,7 +200,6 @@
               Sre.setupEngine({locale: document.options.sre.braille})
                 .then(() => Sre.sreReady()));
           }
->>>>>>> 30ebd5c9
         }
         const math = new document.options.MathItem('', MmlJax);
         try {
@@ -234,46 +211,26 @@
           }
           Sre.setupEngine(document.options.sre);
           const enriched = Sre.toEnriched(mml);
-<<<<<<< HEAD
-          this.speechGenerator.setOptions(Object.assign(
-            {}, document.options.sre, {
-              modality: 'speech',
-              markup: 'ssml',
-              automark: true,
-            }));
-          this.brailleGenerator.setOptions({
-            locale: document.options.sre.braille,
-            domain: 'default',
-            style: 'default',
-            modality: 'braille',
-            markup: 'none',
-          });
-          this.outputData.speech = buildSpeech(
-            this.speechGenerator.getSpeech(enriched, enriched),
-            document.options.sre.locale,
-            document.options.sre.rate)[0];
-          this.outputData.braille = this.brailleGenerator.getSpeech(enriched, enriched);
-=======
           if (document.options.enableSpeech) {
-            this.generator.setOptions(Object.assign(
+            this.speechGenerator.setOptions(Object.assign(
               {}, document.options.sre, {
+                modality: 'speech',
                 markup: 'ssml',
                 automark: true,
               }));
-            this.outputData.speech = buildSpeech(
-              this.generator.getSpeech(enriched, enriched),
-              document.options.sre.locale,
-              document.options.sre.rate)[0];
-            this.generator.setOptions({
+            this.brailleGenerator.setOptions({
               locale: document.options.sre.braille,
               domain: 'default',
               style: 'default',
               modality: 'braille',
               markup: 'none',
             });
-            this.outputData.braille = this.generator.getSpeech(enriched, enriched);
+            this.outputData.speech = buildSpeech(
+              this.speechGenerator.getSpeech(enriched, enriched),
+              document.options.sre.locale,
+              document.options.sre.rate)[0];
+            this.outputData.braille = this.brailleGenerator.getSpeech(enriched, enriched);
           }
->>>>>>> 30ebd5c9
           this.inputData.enrichedMml = math.math = this.serializeMml(enriched);
           math.display = this.display;
           math.compile(document);
@@ -282,13 +239,9 @@
           document.options.enrichError(document, this, err);
         }
       }
-<<<<<<< HEAD
-      setAria(this.root, document.options.sre.locale);
-=======
       if (document.options.enableSpeech) {
         setAria(this.root, document.options.sre.locale);
       }
->>>>>>> 30ebd5c9
       this.state(STATE.ENRICHED);
     }
 
@@ -437,10 +390,6 @@
         locale: 'en',                      // switch the locale
         domain: 'mathspeak',               // speech rules domain
         style: 'default',                  // speech rules style
-<<<<<<< HEAD
-=======
-        modality: 'speech',
->>>>>>> 30ebd5c9
         braille: 'nemeth',                 // TODO: Dummy switch for braille
       }),
     };
