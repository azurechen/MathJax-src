/*************************************************************
 *
 *  Copyright (c) 2009-2022 The MathJax Consortium
 *
 *  Licensed under the Apache License, Version 2.0 (the "License");
 *  you may not use this file except in compliance with the License.
 *  You may obtain a copy of the License at
 *
 *      http://www.apache.org/licenses/LICENSE-2.0
 *
 *  Unless required by applicable law or agreed to in writing, software
 *  distributed under the License is distributed on an "AS IS" BASIS,
 *  WITHOUT WARRANTIES OR CONDITIONS OF ANY KIND, either express or implied.
 *  See the License for the specific language governing permissions and
 *  limitations under the License.
 */


/**
 * @fileoverview Explorers based on keyboard events.
 *
 * @author v.sorge@mathjax.org (Volker Sorge)
 */


import {A11yDocument, Region} from './Region.js';
import {Explorer, AbstractExplorer} from './Explorer.js';
import {ExplorerPool} from './ExplorerPool.js';
<<<<<<< HEAD
import Sre from '../sre.js';
=======
import {Sre} from '../sre.js';
>>>>>>> c735be33


/**
 * Interface for keyboard explorers. Adds the necessary keyboard events.
 * @interface
 * @extends {Explorer}
 */
export interface KeyExplorer extends Explorer {

  /**
   * Function to be executed on key down.
   * @param {KeyboardEvent} event The keyboard event.
   */
  KeyDown(event: KeyboardEvent): void;

  /**
   * Function to be executed on focus in.
   * @param {KeyboardEvent} event The keyboard event.
   */
  FocusIn(event: FocusEvent): void;

  /**
   * Function to be executed on focus out.
   * @param {KeyboardEvent} event The keyboard event.
   */
  FocusOut(event: FocusEvent): void;

  /**
   * Move made on keypress.
   * @param key The key code of the pressed key.
   */
  Move(key: number): void;

  /**
   * A method that is executed if no move is executed.
   */
  NoMove(): void;

}


/**
 * @constructor
 * @extends {AbstractExplorer}
 *
 * @template T  The type that is consumed by the Region of this explorer.
 */
export abstract class AbstractKeyExplorer<T> extends AbstractExplorer<T> implements KeyExplorer {

  /**
   * Flag indicating if the explorer is attached to an object.
   */
  public attached: boolean = false;

  /**
   * Switches on or off the use of sound on this explorer.
   */
  public sound: boolean = false;

  /**
   * The attached Sre walker.
   * @type {Walker}
   */
  public walker: Sre.walker;

  private eventsAttached: boolean = false;

  /**
   * @override
   */
  protected events: [string, (x: Event) => void][] =
    super.Events().concat(
      [['keydown', this.KeyDown.bind(this)],
       ['focusin', this.FocusIn.bind(this)],
       ['focusout', this.FocusOut.bind(this)]]);

  /**
   * The original tabindex value before explorer was attached.
   * @type {boolean}
   */
  private oldIndex: number = null;

  /**
   * @override
   */
  public abstract KeyDown(event: KeyboardEvent): void;

  /**
   * @override
   */
  public FocusIn(_event: FocusEvent) {
  }

  /**
   * @override
   */
  public FocusOut(_event: FocusEvent) {
    this.Stop();
  }

  /**
   * @override
   */
  public Update(force: boolean = false) {
    if (!this.active && !force) return;
    this.pool.unhighlight();
    let nodes = this.walker.getFocus(true).getNodes();
    if (!nodes.length) {
      this.walker.refocus();
      nodes = this.walker.getFocus().getNodes();
    }
    this.pool.highlight(nodes as HTMLElement[]);
  }

  /**
   * @override
   */
  public Attach() {
    super.Attach();
    this.attached = true;
    this.oldIndex = this.node.tabIndex;
    this.node.tabIndex = 1;
    this.node.setAttribute('role', 'tree');
  }

  /**
   * @override
   */
  public AddEvents() {
    if (!this.eventsAttached) {
      super.AddEvents();
      this.eventsAttached = true;
    }
  }

  /**
   * @override
   */
  public Detach() {
    if (this.active) {
      this.node.tabIndex = this.oldIndex;
      this.oldIndex = null;
      this.node.removeAttribute('role');
    }
    this.attached = false;
  }

  /**
   * @override
   */
  public Stop() {
    if (this.active) {
      this.walker.deactivate();
      this.pool.unhighlight();
    }
    super.Stop();
  }

  /**
   * @override
   */
  public Move(key: number) {
    let result = this.walker.move(key);
    if (result) {
      this.Update();
      return;
    }
    if (this.sound) {
      this.NoMove();
    }
  }

  /**
   * @override
   */
  public NoMove() {
    let ac = new AudioContext();
    let os = ac.createOscillator();
    os.frequency.value = 300;
    os.connect(ac.destination);
    os.start(ac.currentTime);
    os.stop(ac.currentTime + .05);
  }

}


/**
 * Explorer that pushes speech to live region.
 * @constructor
 * @extends {AbstractKeyExplorer}
 */
export class SpeechExplorer extends AbstractKeyExplorer<string> {

  private static updatePromise = Promise.resolve();

  /**
   * The Sre speech generator associated with the walker.
   * @type {SpeechGenerator}
   */
  public speechGenerator: Sre.speechGenerator;

  /**
   * The name of the option used to control when this is being shown
   * @type {string}
   */
  public showRegion: string = 'subtitles';

  private init: boolean = false;

  /**
   * Flag in case the start method is triggered before the walker is fully
   * initialised. I.e., we have to wait for Sre. Then region is re-shown if
   * necessary, as otherwise it leads to incorrect stacking.
   * @type {boolean}
   */
  private restarted: boolean = false;

  /**
   * @constructor
   * @extends {AbstractKeyExplorer}
   */
  constructor(public document: A11yDocument,
              public pool: ExplorerPool,
              public region: Region<string>,
              protected node: HTMLElement,
              private mml: string) {
    super(document, pool, region, node);
    this.initWalker();
  }


  /**
   * @override
   */
  public Start() {
    if (!this.attached) return;
    let options = this.getOptions();
    if (!this.init) {
      this.init = true;
      SpeechExplorer.updatePromise = SpeechExplorer.updatePromise.then(async () => {
        return Sre.sreReady()
          .then(() => Sre.setupEngine({locale: options.locale}))
          .then(() => {
            // Important that both are in the same block so speech explorers
            // are restarted sequentially.
            this.Speech(this.walker);
            this.Start();
          });
      })
        .catch((error: Error) => console.log(error.message));
      return;
    }
    super.Start();
    this.speechGenerator = Sre.getSpeechGenerator('Direct');
    this.speechGenerator.setOptions(options);
    this.walker = Sre.getWalker(
      'table', this.node, this.speechGenerator, this.highlighter, this.mml);
    this.walker.activate();
    this.Update();
    if (this.document.options.a11y[this.showRegion]) {
      SpeechExplorer.updatePromise.then(
        () => this.region.Show(this.node, this.highlighter));
    }
    this.restarted = true;
  }


  /**
   * @override
   */
  public Update(force: boolean = false) {
    // TODO (v4): This is a hack to avoid double voicing on initial startup!
    // Make that cleaner and remove force as it is not really used!
    let noUpdate = force;
    force = false;
    super.Update(force);
    let options = this.speechGenerator.getOptions();
    // This is a necessary in case speech options have changed via keypress
    // during walking.
    if (options.modality === 'speech') {
      this.document.options.sre.domain = options.domain;
      this.document.options.sre.style = options.style;
      this.document.options.a11y.speechRules =
        options.domain + '-' + options.style;
    }
    SpeechExplorer.updatePromise = SpeechExplorer.updatePromise.then(async () => {
      return Sre.sreReady()
        .then(() => Sre.setupEngine({markup: options.markup,
                                     modality: options.modality,
                                     locale: options.locale}))
        .then(() => {
          if (!noUpdate) {
            let speech = this.walker.speech();
            this.region.Update(speech);
          }
        });
    });
  }


  /**
   * Computes the speech for the current expression once Sre is ready.
   * @param {Walker} walker The sre walker.
   */
  public Speech(walker: Sre.walker) {
    SpeechExplorer.updatePromise.then(() => {
      walker.speech();
      this.node.setAttribute('hasspeech', 'true');
      this.Update(true);
      if (this.restarted && this.document.options.a11y[this.showRegion]) {
        this.region.Show(this.node, this.highlighter);
      }
    });
  }


  /**
   * @override
   */
  public KeyDown(event: KeyboardEvent) {
    const code = event.keyCode;
    this.walker.modifier = event.shiftKey;
    if (code === 17) {
      speechSynthesis.cancel();
      return;
    }
    if (code === 27) {
      this.Stop();
      this.stopEvent(event);
      return;
    }
    if (this.active) {
      this.Move(code);
      if (this.triggerLink(code)) return;
      this.stopEvent(event);
      return;
    }
    if (code === 32 && event.shiftKey || code === 13) {
      this.Start();
      this.stopEvent(event);
    }
  }

  /**
   * Programmatically triggers a link if the focused node contains one.
   * @param {number} code The keycode of the last key pressed.
   */
  protected triggerLink(code: number) {
    if (code !== 13) {
      return false;
    }
    let node = this.walker.getFocus().getNodes()?.[0];
    let focus = node?.
      getAttribute('data-semantic-postfix')?.
      match(/(^| )link($| )/);
    if (focus) {
      node.parentNode.dispatchEvent(new MouseEvent('click'));
      return true;
    }
    return false;
  }

  /**
   * Initialises the Sre walker.
   */
  private initWalker() {
    this.speechGenerator = Sre.getSpeechGenerator('Tree');
    let dummy = Sre.getWalker(
      'dummy', this.node, this.speechGenerator, this.highlighter, this.mml);
    this.walker = dummy;
  }

  /**
   * Retrieves the speech options to sync with document options.
   * @return {{[key: string]: string}} The options settings for the speech
   *     generator.
   */
  private getOptions(): {[key: string]: string} {
    let options = this.speechGenerator.getOptions();
    let sreOptions = this.document.options.sre;
    if (options.modality === 'speech' &&
      (options.locale !== sreOptions.locale ||
        options.domain !== sreOptions.domain ||
        options.style !== sreOptions.style)) {
      options.domain = sreOptions.domain;
      options.style = sreOptions.style;
      options.locale = sreOptions.locale;
      this.walker.update(options);
    }
    return options;
  }

}


/**
 * Explorer that magnifies what is currently explored. Uses a hover region.
 * @constructor
 * @extends {AbstractKeyExplorer}
 */
export class Magnifier extends AbstractKeyExplorer<HTMLElement> {

  /**
   * @constructor
   * @extends {AbstractKeyExplorer}
   */
  constructor(public document: A11yDocument,
              public pool: ExplorerPool,
              public region: Region<HTMLElement>,
              protected node: HTMLElement,
              private mml: string) {
    super(document, pool, region, node);
    this.walker = Sre.getWalker(
      'table', this.node, Sre.getSpeechGenerator('Dummy'),
      this.highlighter, this.mml);
  }

  /**
   * @override
   */
  public Update(force: boolean = false) {
    super.Update(force);
    this.showFocus();
  }

  /**
   * @override
   */
  public Start() {
    super.Start();
    if (!this.attached) return;
    this.region.Show(this.node, this.highlighter);
    this.walker.activate();
    this.Update();
  }

  /**
   * Shows the nodes that are currently focused.
   */
  private showFocus() {
    let node = this.walker.getFocus().getNodes()[0] as HTMLElement;
    this.region.Show(node, this.highlighter);
  }

  /**
   * @override
   */
  public KeyDown(event: KeyboardEvent) {
    const code = event.keyCode;
    this.walker.modifier = event.shiftKey;
    if (code === 27) {
      this.Stop();
      this.stopEvent(event);
      return;
    }
    if (this.active && code !== 13) {
      this.Move(code);
      this.stopEvent(event);
      return;
    }
    if (code === 32 && event.shiftKey || code === 13) {
      this.Start();
      this.stopEvent(event);
    }
  }

}<|MERGE_RESOLUTION|>--- conflicted
+++ resolved
@@ -26,11 +26,7 @@
 import {A11yDocument, Region} from './Region.js';
 import {Explorer, AbstractExplorer} from './Explorer.js';
 import {ExplorerPool} from './ExplorerPool.js';
-<<<<<<< HEAD
-import Sre from '../sre.js';
-=======
 import {Sre} from '../sre.js';
->>>>>>> c735be33
 
 
 /**
