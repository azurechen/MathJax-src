--- conflicted
+++ resolved
@@ -257,24 +257,6 @@
   public Update(force: boolean = false) {
     super.Update(force);
     let options = this.speechGenerator.getOptions();
-<<<<<<< HEAD
-    SpeechExplorer.updatePromise.then(() => {
-      SpeechExplorer.updatePromise = new Promise((res) => {
-        Sre.sreReady()
-          .then(() => Sre.setupEngine({modality: options.modality,
-                                       locale: options.locale}))
-          .then(() => (this.region.Update as any)(this.walker.speech(), options.locale))
-          .then(() => res());
-      });
-      // This is a necessary in case speech options have changed via keypress
-      // during walking.
-      if (options.modality === 'speech') {
-        this.document.options.sre.domain = options.domain;
-        this.document.options.sre.style = options.style;
-        this.document.options.a11y.speechRules =
-          options.domain + '-' + options.style;
-      }
-=======
     // This is a necessary in case speech options have changed via keypress
     // during walking.
     if (options.modality === 'speech') {
@@ -288,7 +270,6 @@
         .then(() => Sre.setupEngine({modality: options.modality,
                                      locale: options.locale}))
         .then(() => this.region.Update(this.walker.speech()));
->>>>>>> 53581f9e
     });
   }
 
