--- conflicted
+++ resolved
@@ -83,14 +83,11 @@
   public tags: Tags;
 
   /**
-<<<<<<< HEAD
-=======
    * The function returning the math-style variant
    */
   public mathStyle: (c: string, b?: boolean) => string;
 
   /**
->>>>>>> c735be33
    * The column parser
    */
   public columnParser: ColumnParser = new ColumnParser();
