/*************************************************************
 *
 *  Copyright (c) 2018 The MathJax Consortium
 *
 *  Licensed under the Apache License, Version 2.0 (the "License");
 *  you may not use this file except in compliance with the License.
 *  You may obtain a copy of the License at
 *
 *      http://www.apache.org/licenses/LICENSE-2.0
 *
 *  Unless required by applicable law or agreed to in writing, software
 *  distributed under the License is distributed on an "AS IS" BASIS,
 *  WITHOUT WARRANTIES OR CONDITIONS OF ANY KIND, either express or implied.
 *  See the License for the specific language governing permissions and
 *  limitations under the License.
 */


/**
 * @fileoverview Configuration options for the TexParser.
 *
 * @author v.sorge@mathjax.org (Volker Sorge)
 */

import {HandlerConfig, FallbackConfig} from './MapHandler.js';
import {StackItemClass} from './StackItem.js';
import {TagsClass} from './Tags.js';
import {userOptions, defaultOptions, OptionList} from '../../util/Options.js';
import {SubHandlers} from './MapHandler.js';
import {FunctionList} from '../../util/FunctionList.js';
import {TeX} from '../tex.js';
import {PrioritizedList} from '../../util/PrioritizedList.js';
import {TagsFactory} from './Tags.js';


export type StackItemConfig = {[kind: string]: StackItemClass};
export type TagsConfig = {[kind: string]: TagsClass};
export type Processor<T> = [T, number];
export type ProtoProcessor<T> = Processor<T> | T;
export type ProcessorList = Processor<Function>[];
export type ConfigMethod = (c: ParserConfiguration, j: TeX<any, any, any>) => void;
export type InitMethod = (c: ParserConfiguration) => void;



export class Configuration {

  /**
   * Creates a function priority pair.
   * @param {ProtoProcessor<T>} func The function or processor.
   * @param {number} priority The default priority.
   * @return {Processor} The processor pair.
   * @template T
   */
  private static makeProcessor<T>(func: ProtoProcessor<T>, priority: number): Processor<T> {
    return Array.isArray(func) ? func : [func, priority];
  }

  /**
   * Creates a configuration for a package.
   * @param {string} name The package name or empty string.
   * @param {Object} config See `create` method.
   * @return {Configuration} The newly generated configuration.
   */
  private static _create(name: string,
                         config: {handler?: HandlerConfig,
                                  fallback?: FallbackConfig,
                                  items?: StackItemConfig,
                                  tags?: TagsConfig,
                                  options?: OptionList,
                                  nodes?: {[key: string]: any},
                                  preprocessors?: ProtoProcessor<Function>[],
                                  postprocessors?: ProtoProcessor<Function>[],
                                  init?: ProtoProcessor<InitMethod>,
                                  config?: ProtoProcessor<ConfigMethod>,
                                  priority?: number,
                                 } = {}): Configuration {
    let priority = config.priority || PrioritizedList.DEFAULTPRIORITY;
    let init = config.init ? this.makeProcessor(config.init, priority) : null;
    let conf = config.config ? this.makeProcessor(config.config, priority) : null;
    let preprocessors = (config.preprocessors || []).map(
      pre => this.makeProcessor(pre, priority));
    let postprocessors = (config.postprocessors || []).map(
      post => this.makeProcessor(post, priority));
    return new Configuration(
      name,
      config.handler || {},
      config.fallback || {},
      config.items || {},
      config.tags || {},
      config.options || {},
      config.nodes || {},
      preprocessors, postprocessors, init, conf, priority
    );
  }

  /**
<<<<<<< HEAD
   * Creates and registers a named configuration for a package.
=======
   * Creator pattern for creating a named package configuration. This will be
   * administered in the configuration handler and can be retrieved again.
>>>>>>> eb47fa9f
   * @param {string} name The package name.
   * @param {Object} config The configuration parameters:
   * Configuration for the TexParser consist of the following:
   *  * _handler_  configuration mapping handler types to lists of symbol mappings.
   *  * _fallback_ configuration mapping handler types to fallback methods.
   *  * _items_ for the StackItem factory.
   *  * _tags_ mapping tagging configurations to tagging objects.
   *  * _options_ parse options for the packages.
   *  * _nodes_ for the Node factory.
   *  * _preprocessors_ list of functions for preprocessing the LaTeX
   *      string wrt. to given parse options. Can contain a priority.
   *  * _postprocessors_ list of functions for postprocessing the MmlNode
   *      wrt. to given parse options. Can contain a priority.
   *  * _init_ init method and optionally its priority.
   *  * _config_ config method and optionally its priority.
   *  * _priority_ default priority of the configuration.
   * @return {Configuration} The newly generated configuration.
   */
<<<<<<< HEAD
  public static create(
    name: string,
    config: {handler?: HandlerConfig,
             fallback?: FallbackConfig,
             items?: StackItemConfig,
             tags?: TagsConfig,
             options?: OptionList,
             nodes?: {[key: string]: any},
             preprocessors?: ProcessorList,
             postprocessors?: ProcessorList,
             init?: Function,
             priority?: number,
             config?: Function,
             configPriority?: number
            } = {}
  ): Configuration {
    const configuration = new Configuration(
                             config.handler || {},
                             config.fallback || {},
                             config.items || {},
                             config.tags || {},
                             config.options || {},
                             config.nodes || {},
                             config.preprocessors || [],
                             config.postprocessors || [],
                             [config.init, config.priority],
                             [config.config, config.configPriority]
                            );
    ConfigurationHandler.set(name, configuration);
    return configuration;
  }

  /**
   * Creates an unregistered, unnaled configuration.
   * @param {Object} config The configuration parameters:
   * Configuration for the TexParser consist of the following:
   *  * _handler_  configuration mapping handler types to lists of symbol mappings.
   *  * _fallback_ configuration mapping handler types to fallback methods.
   *  * _items_ for the StackItem factory.
   *  * _tags_ mapping tagging configurations to tagging objects.
   *  * _options_ parse options for the packages.
   *  * _nodes_ for the Node factory.
   *  * _preprocessors_ list of functions for preprocessing the LaTeX
   *      string wrt. to given parse options. Can contain a priority.
   *  * _postprocessors_ list of functions for postprocessing the MmlNode
   *      wrt. to given parse options. Can contain a priority.
   *  * _init_ init method.
   *  * _priority_ priority of the init method.
   * @return {Configuration} The newly generated configuration.
   */
  public static createUnNamed(
    config: {handler?: HandlerConfig,
             fallback?: FallbackConfig,
             items?: StackItemConfig,
             tags?: TagsConfig,
             options?: OptionList,
             nodes?: {[key: string]: any},
             preprocessors?: ProcessorList,
             postprocessors?: ProcessorList,
             init?: Function,
             priority?: number,
             config?: Function,
             configPriority?: number
            } = {}
  ): Configuration {
    return new Configuration(config.handler || {},
                             config.fallback || {},
                             config.items || {},
                             config.tags || {},
                             config.options || {},
                             config.nodes || {},
                             config.preprocessors || [],
                             config.postprocessors || [],
                             [config.init, config.priority],
                             [config.config, config.configPriority]
                            );
  }

  /**
   * @return {Configuration} An empty configuration.
   */
  public static empty(): Configuration {
    return Configuration.create('empty');
  }


  /**
   * @return {Configuration} Initialises and returns the extension maps.
   */
  public static extension(): Configuration {
    new sm.MacroMap(ExtensionMaps.NEW_MACRO, {}, {});
    new sm.DelimiterMap(ExtensionMaps.NEW_DELIMITER,
                        ParseMethods.delimiter, {});
    new sm.CommandMap(ExtensionMaps.NEW_COMMAND, {}, {});
    new sm.EnvironmentMap(ExtensionMaps.NEW_ENVIRONMENT,
                          ParseMethods.environment, {}, {});
    return Configuration.create(
      'extension',
      {handler: {character: [],
                 delimiter: [ExtensionMaps.NEW_DELIMITER],
                 macro: [ExtensionMaps.NEW_DELIMITER,
                         ExtensionMaps.NEW_COMMAND,
                         ExtensionMaps.NEW_MACRO],
                 environment: [ExtensionMaps.NEW_ENVIRONMENT]
                }});
=======
  public static create(name: string,
                       config: {handler?: HandlerConfig,
                                fallback?: FallbackConfig,
                                items?: StackItemConfig,
                                tags?: TagsConfig,
                                options?: OptionList,
                                nodes?: {[key: string]: any},
                                preprocessors?: ProtoProcessor<Function>[],
                                postprocessors?: ProtoProcessor<Function>[],
                                init?: ProtoProcessor<InitMethod>,
                                config?: ProtoProcessor<ConfigMethod>,
                                priority?: number,
                               } = {}): Configuration {
    let configuration = Configuration._create(name, config);
    ConfigurationHandler.set(name, configuration);
    return configuration;
>>>>>>> eb47fa9f
  }

  /**
   * Creates an unnamed, ephemeral package configuration. It will not added to
   * the configuration handler.
   * @param {Object} config See `create` method.
   * @return {Configuration} The ephemeral package configuration.
   */
  public static local(config: {handler?: HandlerConfig,
                              fallback?: FallbackConfig,
                              items?: StackItemConfig,
                              tags?: TagsConfig,
                              options?: OptionList,
                              nodes?: {[key: string]: any},
                              preprocessors?: ProtoProcessor<Function>[],
                              postprocessors?: ProtoProcessor<Function>[],
                              init?: ProtoProcessor<InitMethod>,
                              config?: ProtoProcessor<ConfigMethod>,
                              priority?: number,
                             } = {}): Configuration {
    return Configuration._create('', config);
  }


  /**
   * @constructor
   */
  private constructor(readonly handler: HandlerConfig = {},
                      readonly fallback: FallbackConfig = {},
                      readonly items: StackItemConfig = {},
                      readonly tags: TagsConfig = {},
                      readonly options: OptionList = {},
                      readonly nodes: {[key: string]: any} = {},
                      readonly preprocessors: ProcessorList = [],
                      readonly postprocessors: ProcessorList = [],
                      readonly initMethod: Processor<InitMethod> = null,
                      readonly configMethod: Processor<ConfigMethod> = null,
                      public priority: number
                     ) {
    this.handler = Object.assign(
      {character: [], delimiter: [], macro: [], environment: []}, handler);
<<<<<<< HEAD
=======
  }

  /**
   * The init method.
   * @type {Function}
   */
  public get init(): InitMethod {
    return this.initMethod ? this.initMethod[0] : null;
  }

  /**
   * The config method to call once jax is ready.
   * @type {FunctionList}
   */
  public get config(): ConfigMethod {
    return this.configMethod ? this.configMethod[0] : null;
>>>>>>> eb47fa9f
  }

}


export namespace ConfigurationHandler {

  let maps: Map<string, Configuration> = new Map();

  /**
   * Adds a new configuration to the handler overwriting old ones.
   *
   * @param {string} name The name of the configuration.
   * @param {Configuration} map The configuration mapping.
   */
  export let set = function(name: string, map: Configuration): void {
    maps.set(name, map);
  };


  /**
   * Looks up a configuration.
   *
   * @param {string} name The name of the configuration.
   * @return {Configuration} The configuration with the given name or null.
   */
  export let get = function(name: string): Configuration {
    return maps.get(name);
  };

  /**
   * @return {string[]} All configurations in the handler.
   */
  export let keys = function(): IterableIterator<string> {
    return maps.keys();
  };

}


/**
 * Parser configuration combines the configurations of the currently selected
 * packages.
 * @constructor
 */
export class ParserConfiguration {

  /**
   * Priority list of init methods.
   * @type {FunctionList}
   */
  protected initMethod: FunctionList = new FunctionList();

  /**
   * Priority list of init methods to call once jax is ready.
   * @type {FunctionList}
   */
  protected configMethod: FunctionList = new FunctionList();

  /**
   * An ordered list of cofigurations.
   * @type {PrioritizedList<Configuration>}
   */
  protected configurations: PrioritizedList<Configuration> = new PrioritizedList();

  /**
   * The subhandlers for this configuration.
   * @type {SubHandlers}
   */
  public handlers: SubHandlers = new SubHandlers();

  /**
   * The collated stack items.
   * @type {StackItemConfig}
   */
  public items: StackItemConfig = {};

  /**
   * The collated tag configurations.
   * @type {TagsConfig}
   */
  public tags: TagsConfig = {};

  /**
   * The collated options.
   * @type {OptionList}
   */
  public options: OptionList = {};

  /**
   * The collated node creators.
   * @type {{[key: string]: any}}
   */
  public nodes: {[key: string]: any}  = {};


  /**
   * @constructor
   * @param {(string|[string,number])[]} packages A list of packages with
   *     optional priorities.
   */
  constructor(packages: (string | [string, number])[]) {
    for (const pkg of packages.slice().reverse()) {
      this.addPackage(pkg);
    }
    for (let {item: config, priority: priority} of this.configurations) {
      this.append(config, priority);
    }
  }

  /**
   * Init method for the configuration;
   */
  public init() {
    this.initMethod.execute(this);
  }

  /**
   * Init method for when the jax is ready
   * @param {TeX} jax The TeX jax for this configuration
   */
  public config(jax: TeX<any, any, any>) {
    this.configMethod.execute(this, jax);
    for (const config of this.configurations) {
      this.addFilters(jax, config.item);
    }
  }

  /**
   * Retrieves and adds configuration for a pacakge with priority.
   * @param {(string | [string, number]} pkg Package with priority.
   */
  public addPackage(pkg: (string | [string, number])) {
    const name = typeof pkg === 'string' ? pkg : pkg[0];
    let conf = ConfigurationHandler.get(name);
    if (conf) {
      this.configurations.add(
        conf, typeof pkg === 'string' ? conf.priority : pkg[1]);
    }
  }

  /**
   * Adds a configuration after the input jax is created.  (Used by \require.)
   * Sets items, nodes and runs configuration method explicitly.
   *
   * @param {Configuration} config   The configuration to be registered in this one
   * @param {TeX} jax                The TeX jax where it is being registered
   * @param {OptionList=} options    The options for the configuration.
   */
  public add(config: Configuration, jax: TeX<any, any, any>, options: OptionList = {}) {
    this.append(config);
    this.configurations.add(config, config.priority);
    this.init();
    const parser = jax.parseOptions;
    parser.nodeFactory.setCreators(config.nodes);
    for (const kind of Object.keys(config.items)) {
      parser.itemFactory.setNodeClass(kind, config.items[kind]);
    }
    TagsFactory.addTags(config.tags);
    defaultOptions(parser.options, config.options);
    userOptions(parser.options, options);
    this.addFilters(jax, config);
    if (config.config) {
      config.config(this, jax);
    }
  }


  /**
   * Appends a configuration to the overall configuration object.
   * @param {Configuration} config A configuration.
   * @param {number} priority The configurations optional priority.
   */
  public append(config: Configuration, priority?: number) {
    priority = priority || config.priority;
    if (config.initMethod) {
      this.initMethod.add(config.initMethod[0], config.initMethod[1]);
    }
    if (config.configMethod) {
        this.configMethod.add(config.configMethod[0], config.configMethod[1]);
      }
    this.handlers.add(config.handler, config.fallback, priority);
    Object.assign(this.items, config.items);
    Object.assign(this.tags, config.tags);
    defaultOptions(this.options, config.options);
    Object.assign(this.nodes, config.nodes);
  }

  /**
   * Adds pre- and postprocessor as filters to the jax.
   * @param {TeX<any} jax The TeX Jax.
   * @param {Configuration} config The configuration whose processors are added.
   */
  private addFilters(jax: TeX<any, any, any>, config: Configuration) {
    for (const [pre, priority] of config.preprocessors) {
      jax.preFilters.add(pre, priority);
    }
    for (const [post, priority] of config.postprocessors) {
      jax.postFilters.add(post, priority);
    }
  }

}<|MERGE_RESOLUTION|>--- conflicted
+++ resolved
@@ -95,12 +95,8 @@
   }
 
   /**
-<<<<<<< HEAD
-   * Creates and registers a named configuration for a package.
-=======
    * Creator pattern for creating a named package configuration. This will be
    * administered in the configuration handler and can be retrieved again.
->>>>>>> eb47fa9f
    * @param {string} name The package name.
    * @param {Object} config The configuration parameters:
    * Configuration for the TexParser consist of the following:
@@ -119,113 +115,6 @@
    *  * _priority_ default priority of the configuration.
    * @return {Configuration} The newly generated configuration.
    */
-<<<<<<< HEAD
-  public static create(
-    name: string,
-    config: {handler?: HandlerConfig,
-             fallback?: FallbackConfig,
-             items?: StackItemConfig,
-             tags?: TagsConfig,
-             options?: OptionList,
-             nodes?: {[key: string]: any},
-             preprocessors?: ProcessorList,
-             postprocessors?: ProcessorList,
-             init?: Function,
-             priority?: number,
-             config?: Function,
-             configPriority?: number
-            } = {}
-  ): Configuration {
-    const configuration = new Configuration(
-                             config.handler || {},
-                             config.fallback || {},
-                             config.items || {},
-                             config.tags || {},
-                             config.options || {},
-                             config.nodes || {},
-                             config.preprocessors || [],
-                             config.postprocessors || [],
-                             [config.init, config.priority],
-                             [config.config, config.configPriority]
-                            );
-    ConfigurationHandler.set(name, configuration);
-    return configuration;
-  }
-
-  /**
-   * Creates an unregistered, unnaled configuration.
-   * @param {Object} config The configuration parameters:
-   * Configuration for the TexParser consist of the following:
-   *  * _handler_  configuration mapping handler types to lists of symbol mappings.
-   *  * _fallback_ configuration mapping handler types to fallback methods.
-   *  * _items_ for the StackItem factory.
-   *  * _tags_ mapping tagging configurations to tagging objects.
-   *  * _options_ parse options for the packages.
-   *  * _nodes_ for the Node factory.
-   *  * _preprocessors_ list of functions for preprocessing the LaTeX
-   *      string wrt. to given parse options. Can contain a priority.
-   *  * _postprocessors_ list of functions for postprocessing the MmlNode
-   *      wrt. to given parse options. Can contain a priority.
-   *  * _init_ init method.
-   *  * _priority_ priority of the init method.
-   * @return {Configuration} The newly generated configuration.
-   */
-  public static createUnNamed(
-    config: {handler?: HandlerConfig,
-             fallback?: FallbackConfig,
-             items?: StackItemConfig,
-             tags?: TagsConfig,
-             options?: OptionList,
-             nodes?: {[key: string]: any},
-             preprocessors?: ProcessorList,
-             postprocessors?: ProcessorList,
-             init?: Function,
-             priority?: number,
-             config?: Function,
-             configPriority?: number
-            } = {}
-  ): Configuration {
-    return new Configuration(config.handler || {},
-                             config.fallback || {},
-                             config.items || {},
-                             config.tags || {},
-                             config.options || {},
-                             config.nodes || {},
-                             config.preprocessors || [],
-                             config.postprocessors || [],
-                             [config.init, config.priority],
-                             [config.config, config.configPriority]
-                            );
-  }
-
-  /**
-   * @return {Configuration} An empty configuration.
-   */
-  public static empty(): Configuration {
-    return Configuration.create('empty');
-  }
-
-
-  /**
-   * @return {Configuration} Initialises and returns the extension maps.
-   */
-  public static extension(): Configuration {
-    new sm.MacroMap(ExtensionMaps.NEW_MACRO, {}, {});
-    new sm.DelimiterMap(ExtensionMaps.NEW_DELIMITER,
-                        ParseMethods.delimiter, {});
-    new sm.CommandMap(ExtensionMaps.NEW_COMMAND, {}, {});
-    new sm.EnvironmentMap(ExtensionMaps.NEW_ENVIRONMENT,
-                          ParseMethods.environment, {}, {});
-    return Configuration.create(
-      'extension',
-      {handler: {character: [],
-                 delimiter: [ExtensionMaps.NEW_DELIMITER],
-                 macro: [ExtensionMaps.NEW_DELIMITER,
-                         ExtensionMaps.NEW_COMMAND,
-                         ExtensionMaps.NEW_MACRO],
-                 environment: [ExtensionMaps.NEW_ENVIRONMENT]
-                }});
-=======
   public static create(name: string,
                        config: {handler?: HandlerConfig,
                                 fallback?: FallbackConfig,
@@ -242,7 +131,6 @@
     let configuration = Configuration._create(name, config);
     ConfigurationHandler.set(name, configuration);
     return configuration;
->>>>>>> eb47fa9f
   }
 
   /**
@@ -270,7 +158,8 @@
   /**
    * @constructor
    */
-  private constructor(readonly handler: HandlerConfig = {},
+  private constructor(readonly name: string,
+                      readonly handler: HandlerConfig = {},
                       readonly fallback: FallbackConfig = {},
                       readonly items: StackItemConfig = {},
                       readonly tags: TagsConfig = {},
@@ -284,8 +173,6 @@
                      ) {
     this.handler = Object.assign(
       {character: [], delimiter: [], macro: [], environment: []}, handler);
-<<<<<<< HEAD
-=======
   }
 
   /**
@@ -302,7 +189,6 @@
    */
   public get config(): ConfigMethod {
     return this.configMethod ? this.configMethod[0] : null;
->>>>>>> eb47fa9f
   }
 
 }
