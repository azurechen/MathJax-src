/*************************************************************
 *
 *  Copyright (c) 2009-2023 The MathJax Consortium
 *
 *  Licensed under the Apache License, Version 2.0 (the "License");
 *  you may not use this file except in compliance with the License.
 *  You may obtain a copy of the License at
 *
 *      http://www.apache.org/licenses/LICENSE-2.0
 *
 *  Unless required by applicable law or agreed to in writing, software
 *  distributed under the License is distributed on an "AS IS" BASIS,
 *  WITHOUT WARRANTIES OR CONDITIONS OF ANY KIND, either express or implied.
 *  See the License for the specific language governing permissions and
 *  limitations under the License.
 */


/**
 * @fileoverview Stack items for basic Tex parsing.
 *
 * @author v.sorge@mathjax.org (Volker Sorge)
 */


import {MapHandler} from '../MapHandler.js';
import {CharacterMap} from '../SymbolMap.js';
import {entities} from '../../../util/Entities.js';
import {MmlNode, TextNode, TEXCLASS} from '../../../core/MmlTree/MmlNode.js';
import {MmlMo} from '../../../core/MmlTree/MmlNodes/mo.js';
import {MmlMsubsup} from '../../../core/MmlTree/MmlNodes/msubsup.js';
import TexParser from '../TexParser.js';
import TexError from '../TexError.js';
import ParseUtil from '../ParseUtil.js';
import NodeUtil from '../NodeUtil.js';
import {Property, PropertyList} from '../../../core/Tree/Node.js';
import StackItemFactory from '../StackItemFactory.js';
import {CheckType, BaseItem, StackItem, EnvList} from '../StackItem.js';
import {TRBL} from '../../../util/Styles.js';

/**
 * Initial item on the stack. It's pushed when parsing begins.
 */
export class StartItem extends BaseItem {

  /**
   * @override
   */
  constructor(factory: StackItemFactory, public global: EnvList) {
    super(factory);
  }


  /**
   * @override
   */
  public get kind() {
    return 'start';
  }


  /**
   * @override
   */
  get isOpen() {
    return true;
  }

  /**
   * @override
   */
  public checkItem(item: StackItem): CheckType {
    if (item.isKind('stop')) {
      let node = this.toMml();
      if (!this.global.isInner) {
        node = this.factory.configuration.tags.finalize(node, this.env);
      }
      return [[this.factory.create('mml', node)], true];
    }
    return super.checkItem(item);
  }

}


/**
 * Final item on the stack. Errors will be thrown if other items than the start
 * item are still on the stack.
 */
export class StopItem extends BaseItem {

  /**
   * @override
   */
  public get kind() {
    return 'stop';
  }


  /**
   * @override
   */
  get isClose() {
    return true;
  }

}


/**
 * Item indicating an open brace.
 */
export class OpenItem extends BaseItem {


  /**
   * @override
   */
  protected static errors = Object.assign(Object.create(BaseItem.errors), {
    // @test ExtraOpenMissingClose
    'stop': ['ExtraOpenMissingClose',
             'Extra open brace or missing close brace']
  });

  /**
   * @override
   */
  public get kind() {
    return 'open';
  }


  /**
   * @override
   */
  get isOpen() {
    return true;
  }

  /**
   * @override
   */
  public checkItem(item: StackItem): CheckType {
    if (item.isKind('close')) {
      // @test PrimeSup
      let mml = this.toMml();
      const node = this.create('node', 'TeXAtom', [mml]);
      addLatexItem(node, item);
      return [[this.factory.create('mml', node)], true];
    }
    return super.checkItem(item);
  }
}


/**
 * Item indicating a close brace. Collapses stack until an OpenItem is found.
 */
export class CloseItem extends BaseItem {

  /**
   * @override
   */
  public get kind() {
    return 'close';
  }


  /**
   * @override
   */
  get isClose() {
    return true;
  }

}


/**
 * Item indicating an we are currently dealing with a prime mark.
 */
export class PrimeItem extends BaseItem {

  /**
   * @override
   */
  public get kind() {
    return 'prime';
  }

  /**
   * @override
   */
  public checkItem(item: StackItem): CheckType {
    let [top0, top1] = this.Peek(2);
    if (!NodeUtil.isType(top0, 'msubsup') || NodeUtil.isType(top0, 'msup')) {
      // @test Prime, Double Prime
      const node = this.create('node', 'msup', [top0, top1]);
      return [[node, item], true];
    }
    NodeUtil.setChild(top0, (top0 as MmlMsubsup).sup, top1);
    return [[top0, item], true];
  }
}


/**
 * Item indicating an we are currently dealing with a sub/superscript
 * expression.
 */
export class SubsupItem extends BaseItem {

  /**
   * @override
   */
  protected static errors = Object.assign(Object.create(BaseItem.errors), {
    // @test MissingScript Sub, MissingScript Sup
    'stop': ['MissingScript',
             'Missing superscript or subscript argument'],
    // @test MissingOpenForSup
    'sup': ['MissingOpenForSup',
            'Missing open brace for superscript'],
    // @test MissingOpenForSub
    'sub': ['MissingOpenForSub',
            'Missing open brace for subscript']
  });

  /**
   * @override
   */
  public get kind() {
    return 'subsup';
  }

  /**
   * @override
   */
  public checkItem(item: StackItem): CheckType | null {
    if (item.isKind('open') || item.isKind('left')) {
      return BaseItem.success;
    }
    const top = this.First;
    const position = this.getProperty('position') as number;
    if (item.isKind('mml')) {
      if (this.getProperty('primes')) {
        if (position !== 2) {
          // @test Prime on Sub
          NodeUtil.setChild(top, 2, this.getProperty('primes') as MmlNode);
        } else {
          // @test Prime on Prime
          NodeUtil.setProperty(this.getProperty('primes') as MmlNode, 'variantForm', true);
          const node = this.create('node', 'mrow', [this.getProperty('primes') as MmlNode, item.First]);
          item.First = node;
        }
      }
      // console.log(JSON.stringify(item.First.attributes));
      // let first = item.First;
      NodeUtil.setChild(top, position, item.First);
      if (this.getProperty('movesupsub') != null) {
        // @test Limits Subsup (currently does not work! Check again!)
        NodeUtil.setProperty(top, 'movesupsub', this.getProperty('movesupsub') as Property);
      }
      const result = this.factory.create('mml', top);
      return [[result], true];
    }
    if (super.checkItem(item)[1]) {
      // @test Brace Superscript Error, MissingOpenForSup, MissingOpenForSub
      const error = this.getErrors(['', 'sub', 'sup'][position]);
      throw new TexError(error[0], error[1], ...error.splice(2));
    }
    return null;
  }

}


/**
 * Item indicating an we are currently dealing with an \\over command.
 */
export class OverItem extends BaseItem {

  /**
   * @override
   */
  constructor(factory: StackItemFactory) {
    super(factory);
    this.setProperty('name', '\\over');
  }

  /**
   * @override
   */
  public get kind() {
    return 'over';
  }


  /**
   * @override
   */
  get isClose() {
    return true;
  }


  /**
   * @override
   */
  public checkItem(item: StackItem): CheckType {
    if (item.isKind('over')) {
      // @test Double Over
      throw new TexError(
        'AmbiguousUseOf', 'Ambiguous use of %1', item.getName());
    }
    if (item.isClose) {
      // @test Over
      let mml = this.create('node',
                            'mfrac', [this.getProperty('num') as MmlNode, this.toMml(false)]);
      if (this.getProperty('thickness') != null) {
        // @test Choose, Above, Above with Delims
        NodeUtil.setAttribute(mml, 'linethickness',
                              this.getProperty('thickness') as string);
      }
      if (this.getProperty('ldelim') || this.getProperty('rdelim')) {
        // @test Choose
        NodeUtil.setProperty(mml, 'withDelims', true);
        mml = ParseUtil.fixedFence(this.factory.configuration,
                                   this.getProperty('ldelim') as string, mml,
                                   this.getProperty('rdelim') as string);
      }
      mml.attributes.set('itemLatex', this.getProperty('name') as string);
      return [[this.factory.create('mml', mml), item], true];
    }
    return super.checkItem(item);
  }


  /**
   * @override
   */
  public toString() {
    return 'over[' + this.getProperty('num') +
      ' / ' + this.nodes.join('; ') + ']';
  }

}


/**
 * Item pushed when a \\left opening delimiter has been found.
 */
export class LeftItem extends BaseItem {

  /**
   * @override
   */
  protected static errors = Object.assign(Object.create(BaseItem.errors), {
    // @test ExtraLeftMissingRight
    'stop': ['ExtraLeftMissingRight',
             'Extra \\left or missing \\right']
  });


  /**
   * @override
   */
  constructor(factory: StackItemFactory, delim: string) {
    super(factory);
    this.setProperty('delim', delim);
  }

  /**
   * @override
   */
  public get kind() {
    return 'left';
  }


  /**
   * @override
   */
  get isOpen() {
    return true;
  }


  /**
   * @override
   */
  public checkItem(item: StackItem): CheckType {
    // @test Missing Right
    if (item.isKind('right')) {
      //
      //  Create the fenced structure as an mrow
      //
      let fenced = ParseUtil.fenced(
        this.factory.configuration,
        this.getProperty('delim') as string, this.toMml(),
        item.getProperty('delim') as string, '', item.getProperty('color') as string);
      let left = fenced.childNodes[0];
      let right = fenced.childNodes[fenced.childNodes.length - 1];
      let mrow = this.factory.create('mml', fenced);
      // TODO: Do we really want to have the left/right/middle prefixes here?
      addLatexItem(left, this, '\\left');
      addLatexItem(right, item, '\\right');
      mrow.Peek()[0].attributes.set(
        'itemLatex', '\\left' + item.startStr.slice(this.startI, item.stopI));
      return [[mrow], true];
    }
    if (item.isKind('middle')) {
      //
      //  Add the middle delimiter, with empty open and close elements around it for spacing
      //
      const def = {stretchy: true} as any;
      if (item.getProperty('color')) {
        def.mathcolor = item.getProperty('color');
      }
      let middle = this.create('token', 'mo', def, item.getProperty('delim'));
      addLatexItem(middle, item, '\\middle');
      this.Push(
        this.create('node', 'TeXAtom', [], {texClass: TEXCLASS.CLOSE}),
        middle,
        this.create('node', 'TeXAtom', [], {texClass: TEXCLASS.OPEN})
      );
      this.env = {};         // Since \middle closes the group, clear the environment
      return [[this], true]; // this will reset the environment to its initial state
    }
    return super.checkItem(item);
  }

}

/**
 * Item pushed when a \\middle delimiter has been found. Stack is
 * collapsed until a corresponding LeftItem is encountered.
 */
export class Middle extends BaseItem {

  /**
   * @override
   */
  constructor(factory: StackItemFactory, delim: string, color: string) {
    super(factory);
    this.setProperty('delim', delim);
    color && this.setProperty('color', color);
  }

  /**
   * @override
   */
  public get kind() {
    return 'middle';
  }


  /**
   * @override
   */
  get isClose() {
    return true;
  }

}

/**
 * Item pushed when a \\right closing delimiter has been found. Stack is
 * collapsed until a corresponding LeftItem is encountered.
 */
export class RightItem extends BaseItem {

  /**
   * @override
   */
  constructor(factory: StackItemFactory, delim: string, color: string) {
    super(factory);
    this.setProperty('delim', delim);
    color && this.setProperty('color', color);
  }

  /**
   * @override
   */
  public get kind() {
    return 'right';
  }


  /**
   * @override
   */
  get isClose() {
    return true;
  }

}


/**
 * Add linebreak attribute to next mo, if any, or insert an mo with the
 * given linebreak attribute.
 */
export class BreakItem extends BaseItem {

  /**
   * @override
   */
  public get kind() {
    return 'break';
  }

  /**
   * @override
   * @param {string} linebreak   The linbreak attribute to use
   * @param {boolean} insert     Whether to insert an mo if there isn't a following
   */
  constructor(factory: StackItemFactory, linebreak: string, insert: boolean) {
    super(factory);
    this.setProperty('linebreak', linebreak);
    this.setProperty('insert', insert);
  }

  /**
   * @override
   */
  public checkItem(item: StackItem): CheckType {
    const linebreak = this.getProperty('linebreak') as string;
    if (item.isKind('mml')) {
      const mml = item.First;
      if (mml.isKind('mo')) {
        const style = NodeUtil.getOp(mml as MmlMo)?.[3]?.linebreakstyle ||
                      NodeUtil.getAttribute(mml, 'linebreakstyle');
        if (style !== 'after') {
          NodeUtil.setAttribute(mml, 'linebreak', linebreak);
          return [[item], true];
        }
        if (!this.getProperty('insert')) {
          return [[item], true];
        }
      }
    }
    const mml = this.create('token', 'mspace', {linebreak});
    return [[this.factory.create('mml', mml), item], true];
  }

}


/**
 * Item pushed for opening an environment with \\begin{env}.
 */
export class BeginItem extends BaseItem {

  /**
   * @override
   */
  public get kind() {
    return 'begin';
  }


  /**
   * @override
   */
  get isOpen() {
    return true;
  }

  /**
   * @override
   */
  public checkItem(item: StackItem): CheckType {
    if (item.isKind('end')) {
      if (item.getName() !== this.getName()) {
        // @test EnvBadEnd
        throw new TexError('EnvBadEnd', '\\begin{%1} ended with \\end{%2}',
                           this.getName(), item.getName());
      }
      if (!this.getProperty('end')) {
        // @test Hfill
        const node = this.toMml();
        addLatexItem(node, item);
        return [[this.factory.create('mml', node)], true];
      }
      return BaseItem.fail;  // TODO: This case could probably go!
    }
    if (item.isKind('stop')) {
      // @test EnvMissingEnd Array
      throw new TexError('EnvMissingEnd', 'Missing \\end{%1}', this.getName());
    }
    return super.checkItem(item);
  }

}


/**
 * Item pushed for closing an environment with \\end{env}. Stack is collapsed
 * until a corresponding BeginItem for 'env' is found. Error is thrown in case
 * other open environments interfere.
 */
export class EndItem extends BaseItem {

  /**
   * @override
   */
  public get kind() {
    return 'end';
  }


  /**
   * @override
   */
  get isClose() {
    return true;
  }

}


/**
 * Item pushed for remembering styling information.
 */
export class StyleItem extends BaseItem {

  /**
   * @override
   */
  public get kind() {
    return 'style';
  }

  /**
   * @override
   */
  public checkItem(item: StackItem): CheckType {
    if (!item.isClose) {
      return super.checkItem(item);
    }
    // @test Style
    const mml = this.create('node', 'mstyle', this.nodes, this.getProperty('styles'));
    return [[this.factory.create('mml', mml), item], true];
  }

}


/**
 * Item pushed for remembering positioning information.
 */
export class PositionItem extends BaseItem {

  /**
   * @override
   */
  public get kind() {
    return 'position';
  }


  /**
   * @override
   */
  public checkItem(item: StackItem): CheckType {
    if (item.isClose) {
      // @test MissingBoxFor
      throw new TexError('MissingBoxFor', 'Missing box for %1', this.getName());
    }
    if (item.isFinal) {
      let mml = item.toMml();
      switch (this.getProperty('move')) {
      case 'vertical':
        // @test Raise, Lower, Raise Negative, Lower Negative
        mml = this.create('node', 'mpadded', [mml],
                          {height: this.getProperty('dh'),
                           depth: this.getProperty('dd'),
                           voffset: this.getProperty('dh')});
        return [[this.factory.create('mml', mml)], true];
      case 'horizontal':
        // @test Move Left, Move Right, Move Left Negative, Move Right Negative
        return [[this.factory.create('mml', this.getProperty('left') as MmlNode), item,
                 this.factory.create('mml', this.getProperty('right') as MmlNode)], true];
      }
    }
    return super.checkItem(item);
  }
}


/**
 * Item indicating a table cell.
 */
export class CellItem extends BaseItem {

  /**
   * @override
   */
  public get kind() {
    return 'cell';
  }


  /**
   * @override
   */
  get isClose() {
    return true;
  }
}


/**
 * Final item for collating Nodes.
 */
export class MmlItem extends BaseItem {

  /**
   * @override
   */
  public get isFinal() {
    return true;
  }

  /**
   * @override
   */
  public get kind() {
    return 'mml';
  }

}


/**
 * Item indicating a named function operator (e.g., \\sin) as been encountered.
 */
export class FnItem extends BaseItem {

  /**
   * @override
   */
  public get kind() {
    return 'fn';
  }

  /**
   * @override
   */
  public checkItem(item: StackItem): CheckType {
    const top = this.First;
    if (top) {
      if (item.isOpen) {
        // @test Fn Stretchy
        return BaseItem.success;
      }
      if (!item.isKind('fn')) {
        // @test Named Function
        let mml = item.First;
        if (!item.isKind('mml') || !mml) {
          // @test Mathop Super
          return [[top, item], true];
        }
        if ((NodeUtil.isType(mml, 'mstyle') && mml.childNodes.length &&
             NodeUtil.isType(mml.childNodes[0].childNodes[0], 'mspace')) ||
             NodeUtil.isType(mml, 'mspace')) {
          // @test Fn Pos Space, Fn Neg Space
          return [[top, item], true];
        }
        if (NodeUtil.isEmbellished(mml)) {
          // @test MultiInt with Limits
          mml = NodeUtil.getCoreMO(mml);
        }
        const form = NodeUtil.getForm(mml);
        if (form != null && [0, 0, 1, 1, 0, 1, 1, 0, 0, 0][form[2]]) {
          // @test Fn Operator
          return [[top, item], true];
        }
      }
      // @test Named Function, Named Function Arg
      const node = this.create('token', 'mo', {texClass: TEXCLASS.NONE},
                               entities.ApplyFunction);
      return [[top, node, item], true];
    }
    // @test Mathop Super, Mathop Sub
    return super.checkItem.apply(this, arguments);
  }
}


/**
 * Item indicating a \\not has been encountered and needs to be applied to the
 * next operator.
 */
export class NotItem extends BaseItem {

  private remap = MapHandler.getMap('not_remap') as CharacterMap;

  /**
   * @override
   */
  public get kind() {
    return 'not';
  }

  /**
   * @override
   */
  public checkItem(item: StackItem): CheckType {
    let mml: TextNode | MmlNode;
    let c: string;
    let textNode: TextNode;
    if (item.isKind('open') || item.isKind('left')) {
      // @test Negation Left Paren
      return BaseItem.success;
    }
    if (item.isKind('mml') &&
        (NodeUtil.isType(item.First, 'mo') || NodeUtil.isType(item.First, 'mi') ||
         NodeUtil.isType(item.First, 'mtext'))) {
      mml = item.First;
      c = NodeUtil.getText(mml as TextNode);
      if (c.length === 1 && !NodeUtil.getProperty(mml, 'movesupsub') &&
          NodeUtil.getChildren(mml).length === 1) {
        if (this.remap.contains(c)) {
          // @test Negation Simple, Negation Complex
          textNode = this.create('text', this.remap.lookup(c).char) as TextNode;
          NodeUtil.setChild(mml, 0, textNode);
        } else {
          // @test Negation Explicit
          textNode = this.create('text', '\u0338') as TextNode;
          NodeUtil.appendChildren(mml, [textNode]);
        }
        return [[item], true];
      }
    }
    // @test Negation Large
    textNode = this.create('text', '\u29F8') as TextNode;
    const mtextNode = this.create('node', 'mtext', [], {}, textNode);
    const paddedNode = this.create('node', 'mpadded', [mtextNode], {width: 0});
    mml = this.create('node', 'TeXAtom', [paddedNode], {texClass: TEXCLASS.REL});
    return [[mml, item], true];
  }
}

/**
 * A StackItem that removes an mspace that follows it (for \nonscript).
 */
export class NonscriptItem extends BaseItem {

  /**
   * @override
   */
  public get kind() {
    return 'nonscript';
  }

  /**
   * @override
   */
  public checkItem(item: StackItem): CheckType {
    //
    //  Check if the next item is an mspace (or an mspace in an mstyle) and remove it.
    //
    if (item.isKind('mml') && item.Size() === 1) {
      let mml = item.First;
      //
      //  Space macros like \, are wrapped with an mstyle to set scriptlevel="0"
      //    (so size is independent of level), we look at the contents of the mstyle for the mspace.
      //
      if (mml.isKind('mstyle') && mml.notParent) {
        mml = NodeUtil.getChildren(NodeUtil.getChildren(mml)[0])[0];
      }
      if (mml.isKind('mspace')) {
        //
        //  If the space is in an mstyle, wrap it in an mrow so we can test its scriptlevel
        //    in the post-filter (the mrow will be removed in the filter).  We can't test
        //    the mstyle's scriptlevel, since it is ecxplicitly setting it to 0.
        //
        if (mml !== item.First) {
          const mrow = this.create('node', 'mrow', [item.Pop()]);
          item.Push(mrow);
        }
        //
        //  Save the mspace for later post-processing.
        //
        this.factory.configuration.addNode('nonscript', item.First);
      }
    }
    return [[item], true];
  }
}

/**
 * Item indicating a dots command has been encountered.
 */
export class DotsItem extends BaseItem {

  /**
   * @override
   */
  public get kind() {
    return 'dots';
  }

  /**
   * @override
   */
  public checkItem(item: StackItem): CheckType {
    if (item.isKind('open') || item.isKind('left')) {
      return BaseItem.success;
    }
    let dots = this.getProperty('ldots') as MmlNode;
    let top = item.First;
    // @test Operator Dots
    if (item.isKind('mml') && NodeUtil.isEmbellished(top)) {
      const tclass = NodeUtil.getTexClass(NodeUtil.getCoreMO(top));
      if (tclass === TEXCLASS.BIN || tclass === TEXCLASS.REL) {
        dots = this.getProperty('cdots') as MmlNode;
      }
    }
    return [[dots, item], true];
  }
}


/**
 * Item indicating an array is assembled. It collates cells, rows and
 * information about column/row separator and framing lines.
 */
export class ArrayItem extends BaseItem {

  /**
   * The table as a list of rows.
   * @type {MmlNode[]}
   */
  public table: MmlNode[] = [];

  /**
   * The current row as a list of cells.
   * @type {MmlNode[]}
   */
  public row: MmlNode[] = [];

  /**
   * Frame specification as a list of pairs of strings [side, style].
   * @type {[string, string][]}
   */
  public frame: [string, string][] = [];

  /**
   * Hfill value.
   * @type {number[]}
   */
  public hfill: number[] = [];

  /**
   * Properties for special array definitions.
   * @type {{[key: string]: string|number|boolean}}
   */
  public arraydef: {[key: string]: string | number | boolean} = {};

  /**
   * Insertions that go at the beginning of table entries (from >{...})
   */
  public cstart: string[] = [];

  /**
   * Insertions that go at the end of table entries (from <{...})
   */
  public cend: string[] = [];

  /**
   * True for columns from @{...} and !{...}
   */
  public cextra: boolean[] = [];

  /**
   * True if adding extra columns at the end of a row
   */
  public atEnd: boolean = false;

  /**
   * Row alignments to specify on particular columns
   */
  public ralign: [string, string, string][] = [];

  /**
   * Data for setting cell/row/table alignment for when there are line breaks
   */
  public breakAlign = {
    cell: '',
    row: '',
    table: ''
  };

  /**
   * The TeX parser that created this item
   */
  public parser: TexParser;

  /**
   * @override
   */
  public get kind() {
    return 'array';
  }

  /**
   * @override
   */
  get isOpen() {
    return true;
  }

  /**
   * @override
   */
  get copyEnv() {
    return false;
  }

  /**
   * @override
   */
  public checkItem(item: StackItem): CheckType {
    // @test Array Single
    if (item.isClose && !item.isKind('over')) {
      // @test Array Single
      if (item.getProperty('isEntry')) {
        // @test Array dashed column, Array solid column
        this.EndEntry();
        this.clearEnv();
        this.StartEntry();
        return BaseItem.fail;
      }
      if (item.getProperty('isCR')) {
        // @test Enclosed bottom
        this.EndEntry();
        this.EndRow();
        this.clearEnv();
        this.StartEntry();
        return BaseItem.fail;
      }
      this.EndTable();
      this.clearEnv();
      let newItem = this.factory.create('mml', this.createMml());
      if (this.getProperty('requireClose')) {
        // @test: Label
        if (item.isKind('close')) {
          // @test: Label
          return [[newItem], true];
        }
        // @test MissingCloseBrace2
        throw new TexError('MissingCloseBrace', 'Missing close brace');
      }
      return [[newItem, item], true];
    }
    return super.checkItem(item);
  }

  /**
   * Create the MathML representation of the table.
   *
   * @return {MmlNode}
   */
  public createMml(): MmlNode {
    const scriptlevel = this.arraydef['scriptlevel'];
    delete this.arraydef['scriptlevel'];
    let mml = this.create('node', 'mtable', this.table, this.arraydef);
    if (scriptlevel) {
      mml.setProperty('scriptlevel', scriptlevel);
    }
    if (this.breakAlign.table) {
      NodeUtil.setAttribute(mml, 'data-break-align', this.breakAlign.table);
    }
    if (this.getProperty('arrayPadding')) {
      NodeUtil.setAttribute(mml, 'data-frame-styles', '');   // empty frame-styles forces framespacing to be used
      NodeUtil.setAttribute(mml, 'framespacing', this.getProperty('arrayPadding') as string);
    }
    mml = this.handleFrame(mml);
    if (this.getProperty('open') || this.getProperty('close')) {
      // @test Cross Product Formula
      mml = ParseUtil.fenced(this.factory.configuration,
                             this.getProperty('open') as string, mml,
                             this.getProperty('close') as string);
    }
    return mml;
  }

  /**
   * @param {MmlNode} mml  The mtable to frame
   */
  protected handleFrame(mml: MmlNode): MmlNode {
    if (!this.frame.length) return mml;
    //
    // Map sides to their styles
    //
    const sides = new Map(this.frame);
    //
    // If all style are the same,
    //   If all four sides are present, use a frame of the correct type
    //   Otherwise, if the given sides are solid, use menclosed (with no padding)
    //
    const fstyle = this.frame.reduce(
      (fstyle, [, style]) => style === fstyle ? style : '',
      this.frame[0][1]
    );
    if (fstyle) {
      if (this.frame.length === 4) {
        NodeUtil.setAttribute(mml, 'frame', fstyle);
        NodeUtil.removeAttribute(mml, 'data-frame-styles');
        return mml;
      }
      if (fstyle === 'solid') {
        NodeUtil.setAttribute(mml, 'data-frame-styles', '');
        mml = this.create('node', 'menclose', [mml], {
          notation: Array.from(sides.keys()).join(' '),
          'data-padding': 0
        });
        return mml;
      }
    }
    //
    //  Otherwise (some sides are dashed), use styles, which is implemented in
    //    the common output jax so that we get the proper line width (it may be
    //    customizable via output options in the future).
    //
    const styles = TRBL.map(side => sides.get(side) || 'none').join(' ');
    NodeUtil.setAttribute(mml, 'data-frame-styles', styles);
    return mml;
  }

  /**
   * Check to see if there are column declarations that need
   * extra content around the cell contents.
   */
  public StartEntry() {
    const n = this.row.length;
    let start = this.cstart[n];
    let end = this.cend[n];
    const ralign = this.ralign[n];
    const cextra = this.cextra;
    if (!start && !end && !ralign && !cextra[n] && !cextra[n + 1]) return;
    let [prefix, entry, term, found] = this.getEntry();
    //
    // Add & to an extra column if it is not at the end of the line
    //
    if (cextra[n] && (!this.atEnd || cextra[n + 1])) {
      start += '&';
    }
    //
    // Check if there are extra entries at the end of a row to be added
    //
    if (term !== '&') {
      found = !!entry.trim() || !!(n || term.substr(0, 4) !== '\\end');
      if (cextra[n + 1] && !cextra[n]) {
        end = (end || '') + '&';        // extra entries follow this one
        this.atEnd = true;
      }
    }
    if (!found && !prefix) return;
    const parser = this.parser;
    if (found) {
      //
      //  Add the start, entry, and end values together
      //
      if (start) {
        entry = ParseUtil.addArgs(parser, start, entry);
      }
      if (end) {
        entry = ParseUtil.addArgs(parser, entry, end);
      }
      //
      //  If row aligning, use text mode
      //
      if (ralign) {
        entry = '\\text{' + entry.trim() + '}';
      }
    }
    //
    //  Add any \hline or \hfill macros
    //
    if (prefix) {
      entry = ParseUtil.addArgs(parser, prefix, entry);
    }
    //
    //  Insert the entry into the parser string
    //
    parser.string = ParseUtil.addArgs(parser, entry, parser.string);
    parser.i = 0;
  }

  /**
   * Get the TeX string for the contents of the coming cell (if any)
   */
  protected getEntry(): [string, string, string, boolean] {
    const parser = this.parser;
    const pattern = /^([^]*?)([&{}]|\\\\|\\(?:begin|end)\s*\{array\}|\\cr|\\)/;
    let braces = 0, envs = 0;
    let i = parser.i;
    let match;
    const fail: [string, string, string, boolean] = ['', '', '', false];
    while ((match = parser.string.slice(i).match(pattern)) !== null) {
      i += match[0].length;
      switch (match[2]) {
      case '\\':
        i++;
        break;
      case '{':
        braces++;
        break;
      case '}':
        if (!braces) return fail;
        braces--;
        break;
      case '\\begin{array}':
        !braces && envs++;
        break;
      case '\\end{array}':
        if (!braces && envs) {
          envs--;
          break;
        }
        // fall through if not closing a nested array environment
      default:
        if (braces || envs) continue;
        i -= match[2].length;
        let entry = parser.string.slice(parser.i, i).trim();
        const prefix = entry.match(/^(?:\s*\\(?:h(?:dash)?line|hfil{1,3}|rowcolor\s*\{.*?\}))+/);
        if (prefix) {
          entry = entry.slice(prefix[0].length);
        }
        parser.string = parser.string.slice(i);
        parser.i = 0;
        return [prefix?.[0] || '', entry, match[2], true];
      }
    }
    return fail;
  }

  /**
   * Finishes a single cell of the array.
   */
  public EndEntry() {
    // @test Array1, Array2
    const mtd = this.create('node', 'mtd', this.nodes);
    //
    // Handle \hfil by setting column alignment
    //
    if (this.hfill.length) {
      if (this.hfill[0] === 0) {
        NodeUtil.setAttribute(mtd, 'columnalign', 'right');
      }
      if (this.hfill[this.hfill.length - 1] === this.Size()) {
        NodeUtil.setAttribute(
          mtd, 'columnalign',
          NodeUtil.getAttribute(mtd, 'columnalign') ? 'center' : 'left');
      }
    }
    //
    // Check for row alignment specification, and use
    //   an mpadded element to produce the aligned content.
    //
    const ralign = this.ralign[this.row.length];
    if (ralign) {
      let [valign, cwidth, calign] = ralign;
      if (this.breakAlign.cell) {
        valign = this.breakAlign.cell;
      }
      const box = this.create('node', 'mpadded', mtd.childNodes[0].childNodes, {
        width: cwidth,
        'data-overflow': 'auto',
        'data-align': calign,
        'data-vertical-align': valign
      });
      box.setProperty('vbox', valign);
      mtd.childNodes[0].childNodes = [];
      mtd.appendChild(box);
    } else if (this.breakAlign.cell) {
      NodeUtil.setAttribute(mtd, 'data-vertical-align', this.breakAlign.cell);
    }
    this.breakAlign.cell = '';
    //
    this.row.push(mtd);
    this.Clear();
    this.hfill = [];
  }


  /**
   * Finishes a single row of the array.
   */
  public EndRow() {
    // @test Array1, Array2
    let type = 'mtr'
    if (this.getProperty('isNumbered') && this.row.length === 3) {
      // @test Label, Matrix Numbered
      this.row.unshift(this.row.pop());  // move equation number to first
      // position
      type = 'mlabeledtr';
    } else if (this.getProperty('isLabeled')) {
      type = 'mlabeledtr';
      this.setProperty('isLabeled', false);
    }
    const node = this.create('node', type, this.row);
    if (this.breakAlign.row) {
      NodeUtil.setAttribute(node, 'data-break-align', this.breakAlign.row);
      this.breakAlign.row = '';
    }
    addLatexItem(node, this);
    this.table.push(node);
    this.row = [];
    this.atEnd = false;
  }


  /**
   * Finishes the table layout.
   */
  public EndTable() {
    if (this.Size() || this.row.length) {
      this.EndEntry();
      this.EndRow();
    }
    this.checkLines();
  }


  /**
   * Finishes line layout if not already given.
   */
  public checkLines() {
    if (this.arraydef.rowlines) {
      const lines = (this.arraydef.rowlines as string).split(/ /);
      if (lines.length === this.table.length) {
        this.frame.push(['bottom', lines.pop()]);
        if (lines.length) {
          this.arraydef.rowlines = lines.join(' ');
        } else {
          delete this.arraydef.rowlines;
        }
      } else if (lines.length < this.table.length - 1) {
        this.arraydef.rowlines+= ' none';
      }
    }
    if (this.getProperty('rowspacing')) {
      const rows = (this.arraydef.rowspacing as string).split(/ /);
      while (rows.length < this.table.length) {
        rows.push(this.getProperty('rowspacing') + 'em');
      }
      this.arraydef.rowspacing = rows.join(' ');
    }
  }

  /**
   * Adds a row-spacing to the current row (padding out the rowspacing if needed to get there).
   *
   * @param {string} spacing   The rowspacing to use for the current row.
   */
  public addRowSpacing(spacing: string) {
    if (this.arraydef['rowspacing']) {
      const rows = (this.arraydef['rowspacing'] as string).split(/ /);
      if (!this.getProperty('rowspacing')) {
        // @test Array Custom Linebreak
        let dimem = ParseUtil.dimen2em(rows[0]);
        this.setProperty('rowspacing', dimem);
      }
      const rowspacing = this.getProperty('rowspacing') as number;
      while (rows.length < this.table.length) {
        rows.push(ParseUtil.Em(rowspacing));
      }
      rows[this.table.length - 1] = ParseUtil.Em(
        Math.max(0, rowspacing + ParseUtil.dimen2em(spacing)));
      this.arraydef['rowspacing'] = rows.join(' ');
    }
  }

}


/**
 * Item dealing with equation arrays as a special case of arrays. Handles
 * tagging information according to the given tagging style.
 */
export class EqnArrayItem extends ArrayItem {

  /**
   * The length of the longest row.
   */
  public maxrow: number = 0;

  /**
   * @override
   */
  constructor(factory: any, ...args: any[]) {
    super(factory);
    this.factory.configuration.tags.start(args[0], args[2], args[1]);
  }


  /**
   * @override
   */
  get kind() {
    return 'eqnarray';
  }


  /**
   * @override
   */
  public EndEntry() {
    // @test Cubic Binomial
    if (this.row.length) {
      ParseUtil.fixInitialMO(this.factory.configuration, this.nodes);
    }
    super.EndEntry();
  }

  /**
   * @override
   */
  public EndRow() {
    if (this.row.length > this.maxrow) {
      this.maxrow = this.row.length;
    }
    // @test Cubic Binomial
    const tag = this.factory.configuration.tags.getTag();
    if (tag) {
      this.row = [tag].concat(this.row);
      this.setProperty('isLabeled', true);
    }
    this.factory.configuration.tags.clearTag();
    super.EndRow();
  }

  /**
   * @override
   */
  public EndTable() {
    // @test Cubic Binomial
    super.EndTable();
    this.factory.configuration.tags.end();
    //
    // Repeat the column align and width specifications
    //   to match the number of columns
    //
    this.extendArray('columnalign', this.maxrow);
    this.extendArray('columnwidth', this.maxrow);
    this.extendArray('columnspacing', this.maxrow - 1);
    this.extendArray('data-break-align', this.maxrow);
    //
    // Add indentshift for left-aligned columns
    //
    this.addIndentshift()
  }

  /**
   * Extend a column specification to include a repeating set of values
   *   so that it has enough to match the maximum row length.
   */
  protected extendArray(name: string, max: number) {
    if (!this.arraydef[name]) return;
    const repeat = (this.arraydef[name] as string).split(/ /);
    const columns = [...repeat];
    if (columns.length > 1) {
      while (columns.length < max) {
        columns.push(...repeat);
      }
      this.arraydef[name] = columns.slice(0, max).join(' ');
    }
  }

  /**
   * Add indentshift to left-aligned columns so that linebreaking will work
   *   better in alignments.
   */
  protected addIndentshift() {
    if (!this.arraydef.columnalign) return;
    const align = (this.arraydef.columnalign as string).split(/ /);
    let prev = '';
    for (const i of align.keys()) {
      if (align[i] === 'left' && i > 0) {
        const indentshift = (prev === 'center' ? '.7em' : '2em');
        for (const row of this.table) {
          const cell = row.childNodes[row.isKind('mlabeledtr') ? i + 1 : i];
          if (cell) {
            const mstyle = this.create('node', 'mstyle', cell.childNodes[0].childNodes, {indentshift});
            cell.childNodes[0].childNodes = [];
            cell.appendChild(mstyle);
          }
        }
      }
      prev = align[i];
    }
  }

}

/**
 * Item that places an mstyle having given attributes around its contents
 */
export class MstyleItem extends BeginItem {

  /**
   * @override
   */
  get kind() {
    return 'mstyle';
  }

  /**
   * The properties to set for the mstyle element
   */
  public attrList: PropertyList;

  /**
   * @param {PropertyList} attr  The properties to set on the mstyle
   * @param {string} name        The name of the environment being processed
   * @override
   * @constructor
   */
  constructor(factory: any, attr: PropertyList, name: string) {
    super(factory);
    this.attrList = attr;
    this.setProperty('name', name);
  }

  /**
   * @override
   */
  public checkItem(item: StackItem): CheckType {
    if (item.isKind('end') && item.getName() === this.getName()) {
      const mml = this.create('node', 'mstyle', [this.toMml()], this.attrList);
      return [[mml], true];
    }
    return super.checkItem(item);
  }

}


/**
 * Item dealing with simple equation environments.  Handles tagging information
 * according to the given tagging style.
 */
export class EquationItem extends BaseItem {

  /**
   * @override
   */
  constructor(factory: any, ...args: any[]) {
    super(factory);
    this.factory.configuration.tags.start('equation', true, args[0]);
  }


  /**
   * @override
   */
  get kind() {
    return 'equation';
  }

  /**
   * @override
   */
  get isOpen() {
    return true;
  }

  /**
   * @override
   */
  public checkItem(item: StackItem): CheckType {
    if (item.isKind('end')) {
      let mml = this.toMml();
      let tag = this.factory.configuration.tags.getTag();
      this.factory.configuration.tags.end();
      return [[tag ? this.factory.configuration.tags.enTag(mml, tag) : mml, item], true];
    }
    if (item.isKind('stop')) {
      // @test EnvMissingEnd Equation
      throw new TexError('EnvMissingEnd', 'Missing \\end{%1}', this.getName());
    }
    return super.checkItem(item);
  }

}

<<<<<<< HEAD

=======
/**
 * Adds auxiliary attributes for LaTeX output to node.
 *
 * @param {MmlNode} node The current node.
 * @param {StackItem} item The stack item.
 * @param {string=} prefix A prefix for the LaTeX command.
 */
>>>>>>> cc801cb9
function addLatexItem(node: MmlNode, item: StackItem, prefix: string = '') {
  let str = item.startStr.slice(item.startI, item.stopI);
  if (str) {
    node.attributes.set('itemLatex', prefix ? prefix + str : str);
    node.attributes.set('latex', prefix ? prefix + str : str);
  }
}<|MERGE_RESOLUTION|>--- conflicted
+++ resolved
@@ -253,8 +253,6 @@
           item.First = node;
         }
       }
-      // console.log(JSON.stringify(item.First.attributes));
-      // let first = item.First;
       NodeUtil.setChild(top, position, item.First);
       if (this.getProperty('movesupsub') != null) {
         // @test Limits Subsup (currently does not work! Check again!)
@@ -1588,9 +1586,6 @@
 
 }
 
-<<<<<<< HEAD
-
-=======
 /**
  * Adds auxiliary attributes for LaTeX output to node.
  *
@@ -1598,7 +1593,6 @@
  * @param {StackItem} item The stack item.
  * @param {string=} prefix A prefix for the LaTeX command.
  */
->>>>>>> cc801cb9
 function addLatexItem(node: MmlNode, item: StackItem, prefix: string = '') {
   let str = item.startStr.slice(item.startI, item.stopI);
   if (str) {
