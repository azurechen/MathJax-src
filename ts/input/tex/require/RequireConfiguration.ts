--- conflicted
+++ resolved
@@ -109,11 +109,7 @@
 export function RequireLoad(parser: TexParser, name: string) {
     const options = parser.options.require;
     const allow = options.allow;
-<<<<<<< HEAD
-    const extension = (name.substr(0,1) === '[' ? '' : options.prefix) + name;
-=======
     const extension = (name.substr(0, 1) === '[' ? '' : options.prefix) + name;
->>>>>>> 2c79f116
     const allowed = (allow.hasOwnProperty(extension) ? allow[extension] :
                      allow.hasOwnProperty(name) ? allow[name] : options.defaultAllow);
     if (!allowed) {
