--- conflicted
+++ resolved
@@ -90,10 +90,7 @@
     this.stack = new Stack(this.itemFactory, ENV, inner ? isInner : true);
     this.Parse();
     this.Push(this.itemFactory.create('stop'));
-<<<<<<< HEAD
     this.updateResult(this.string, this.i);
-=======
->>>>>>> c735be33
     this.stack.env = ENV;
   }
 
