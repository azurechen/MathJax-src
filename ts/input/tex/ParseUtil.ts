--- conflicted
+++ resolved
@@ -30,11 +30,8 @@
 import TexParser from './TexParser.js';
 import TexError from './TexError.js';
 import {entities} from '../../util/Entities.js';
-<<<<<<< HEAD
 import {MmlMunderover} from '../../core/MmlTree/MmlNodes/munderover.js';
-=======
 import {em} from '../../util/lengths.js';
->>>>>>> 3e2c6729
 
 
 namespace ParseUtil {
@@ -110,12 +107,6 @@
    * @return {string} The em dimension string.
    */
   export function Em(m: number): string {
-<<<<<<< HEAD
-    if (Math.abs(m) < .0006) {
-      return '0em';
-    }
-    return m.toFixed(3).replace(/\.?0+$/, '') + 'em';
-=======
     return em(m);
   }
 
@@ -127,7 +118,6 @@
    */
   export function cols(...W: number[]): string {
     return W.map(n => Em(n)).join(' ');
->>>>>>> 3e2c6729
   }
 
 
