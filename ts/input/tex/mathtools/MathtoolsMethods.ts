--- conflicted
+++ resolved
@@ -273,12 +273,6 @@
     const width = parser.GetBrackets(name);
     const pos = parser.GetBrackets(name, 'c');
     const mml = parser.create('node', 'mpadded', [parser.ParseArg(name)]);
-<<<<<<< HEAD
-    width && NodeUtil.setAttribute(mml, 'width', width);
-    const align = lookup(pos.toLowerCase(), {c: 'center', r: 'right'}, '');
-    align && NodeUtil.setAttribute(mml, 'data-align', align);
-    pos.toLowerCase() !== pos && NodeUtil.setAttribute(mml, 'data-overflow', 'linebreak');
-=======
     if (width) {
       NodeUtil.setAttribute(mml, 'width', width);
     }
@@ -289,7 +283,6 @@
     if (pos.toLowerCase() !== pos) {
       NodeUtil.setAttribute(mml, 'data-overflow', 'linebreak');
     }
->>>>>>> c735be33
     parser.Push(mml);
   },
 
